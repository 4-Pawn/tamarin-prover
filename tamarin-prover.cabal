--- conflicted
+++ resolved
@@ -159,11 +159,8 @@
       , tamarin-prover-term   == 1.7.1
       , tamarin-prover-theory == 1.7.1
       , tamarin-prover-sapic == 1.7.1
-<<<<<<< HEAD
       , tamarin-prover-export == 1.7.1
-=======
       , tamarin-prover-accountability == 1.7.1
->>>>>>> 49b202c1
 
     other-modules:
       Paths_tamarin_prover
