--- conflicted
+++ resolved
@@ -1,48 +1,3 @@
-<<<<<<< HEAD
-FROM ocaml/opam as build-ocaml
-# MAINTAINER Protocol Platform <protocolplatform@protonmail.com>
-USER root
-RUN opam install -y ocamlfind ocamlbuild
-
-WORKDIR /opt/build
-ENV RES="etc/docker/res"
-ENV CONFIG="etc/docker/config"
-ENV PROVERIF_URL="https://prosecco.gforge.inria.fr/personal/bblanche/proverif/proverif2.04.tar.gz"
-ENV PROVERIF_DIR_NAME="proverif2.04"
-ENV GSVERIF_TGZ="gsverif2.0.zip"
-ENV GSVERIF_DIR_NAME="gsverif"
-ENV DEEPSEC_URL="https://github.com/DeepSec-prover/deepsec.git"
-ENV DEEPSEC_DIR_NAME="deepsec"
-# Install ProVerif from source
-# Note: need to install ProVerif before switching to 4.05.0, because that one doesn't have ocamlyacc
-RUN curl -SL ${PROVERIF_URL} | tar -xzC .
-
-# Note: installation will fail because of lacking libgtk, but still produce the binary :D
-# Note: need to run bash so the .bashrc sets the environment variables and ocamlfind can be found
-# CharlieNote: running the eval is the minimal lightweight setup to build
-RUN eval `opam config env` && cd ${PROVERIF_DIR_NAME} && ./build; test -x proverif
-
-RUN git clone --depth 1 ${DEEPSEC_URL} ${DEEPSEC_DIR_NAME} && cd ${DEEPSEC_DIR_NAME} &&  eval `opam config env` && make
-
-# Install our custom gsverif
-COPY ${RES}/${GSVERIF_TGZ} ${GSVERIF_DIR_NAME}/
-RUN cd ${GSVERIF_DIR_NAME} && unzip ${GSVERIF_TGZ} && rm ${GSVERIF_TGZ}
-RUN cd ${GSVERIF_DIR_NAME} &&  eval `opam config env` && ./build
-
-FROM fpco/stack-build:lts-16.12 as deps-tamarin
-RUN mkdir /opt/build
-WORKDIR /opt/build
-ENV DEBIAN_FRONTEND=noninteractive
-#RUN apt-get update && apt-get install -y --no-install-recommends \
-#    #general stuff
-#    curl \
-#    # gnupg \
-#    m4 \
-#    && rm -rf /var/lib/apt/lists/*
-
-COPY stack.yaml stack.yaml.lock tamarin-prover.cabal /opt/build/
-RUN mkdir lib lib/export lib/theory lib/sapic lib/tools lib/term
-=======
 # Build image
 # based on bullseye, since system-ghc is too old in buster
 FROM debian:bullseye-slim AS tamarin-build
@@ -62,7 +17,7 @@
 # copy dependency specifications first (need stack.yaml for resolver spec)
 RUN mkdir -p lib/export lib/theory lib/sapic lib/tools lib/term
 COPY stack.yaml tamarin-prover.cabal ./
->>>>>>> 5a354196
+
 COPY lib/sapic/tamarin-prover-sapic.cabal lib/sapic/
 COPY lib/term/tamarin-prover-term.cabal lib/term/
 COPY lib/theory/tamarin-prover-theory.cabal lib/theory/
