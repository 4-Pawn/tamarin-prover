--- conflicted
+++ resolved
@@ -4,13 +4,7 @@
 - lib/theory/
 - lib/term/
 - lib/utils/
-<<<<<<< HEAD
 extra-deps: []
-resolver: lts-6.19
-=======
-extra-deps: 
-- yesod-json-1.2.0
 resolver: lts-7.8
 # for GHC 7.10 use:
-# lts-6.19
->>>>>>> 2a3e81ed
+# lts-6.19