--- conflicted
+++ resolved
@@ -129,21 +129,15 @@
       Items.RuleItem
       Items.ProcessItem
       Items.TheoryItem
-<<<<<<< HEAD
       Items.ExportInfo
-=======
       Items.CaseTestItem
       Items.AccLemmaItem
->>>>>>> 49b202c1
       Pretty
 
 
     other-modules:
-<<<<<<< HEAD
       Theory.Syntactic.Predicate
-=======
       Theory.Text.Parser.Accountability
->>>>>>> 49b202c1
       Theory.Text.Parser.Exceptions
       Theory.Text.Parser.Fact
       Theory.Text.Parser.Formula
