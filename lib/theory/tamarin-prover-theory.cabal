--- conflicted
+++ resolved
@@ -115,9 +115,7 @@
       Theory.Tools.Wellformedness
 
     other-modules:
-<<<<<<< HEAD
       Theory.Syntactic.Predicate
-=======
       Theory.Text.Parser.Exceptions
       Theory.Text.Parser.Fact
       Theory.Text.Parser.Formula
@@ -127,5 +125,4 @@
       Theory.Text.Parser.Rule
       Theory.Text.Parser.Sapic
       Theory.Text.Parser.Signature
-      Theory.Text.Parser.Term
->>>>>>> c78c7afd
+      Theory.Text.Parser.Term