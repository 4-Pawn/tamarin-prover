--- conflicted
+++ resolved
@@ -536,14 +536,9 @@
 prettyFactSubscript :: Document d => (t -> d) -> Fact t -> d
 prettyFactSubscript ppTerm (Fact tag an ts)
   | factTagArity tag /= length ts = ppFact ("MALFORMED-" ++ show tag) ts <> ppAnn an
-<<<<<<< HEAD
-  | otherwise                     = ppFact (subscript (showFactTag tag)) ts <> ppAnn an
-  where
-=======
   | otherwise                     = ppFact (formatFactTag . showFactTag $ tag) ts <> ppAnn an
   where
     formatFactTag xs = if "restr_" `isPrefixOf` xs then takeWhile (/='#') xs else subscript xs
->>>>>>> 349cd20b
     subscript [] = []
     subscript ['_'] = []
     subscript ('_':xr) = if '_' `notElem` xr then subscript ("<sub>"++xr++"</sub>") else '_':xr
@@ -551,11 +546,7 @@
     ppFact n t = nestShort' (n ++ "(") ")" . fsep . punctuate comma $ map ppTerm t
     ppAnn ann = if S.null ann then text "" else
         brackets . fsep . punctuate comma $ map (text . showFactAnnotation) $ S.toList ann
-<<<<<<< HEAD
-    
-=======
-
->>>>>>> 349cd20b
+
 
 -- | Pretty print a 'NFact'.
 prettyNFact :: (Document d, Show v) => NFact v -> d
@@ -571,8 +562,4 @@
 
 -- | Pretty print a 'LFact' with subscript tags.
 prettyLNFactSubscript :: Document d => LNFact -> d
-<<<<<<< HEAD
-prettyLNFactSubscript fa = prettyFactSubscript prettyNTermSubscript fa
-=======
-prettyLNFactSubscript = prettyFactSubscript prettyNTermSubscript
->>>>>>> 349cd20b
+prettyLNFactSubscript = prettyFactSubscript prettyNTermSubscript