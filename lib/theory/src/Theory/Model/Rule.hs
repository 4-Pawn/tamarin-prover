{-# LANGUAGE DeriveDataTypeable         #-}
{-# LANGUAGE DeriveGeneric              #-}
{-# LANGUAGE FlexibleContexts           #-}
{-# LANGUAGE FlexibleInstances          #-}
{-# LANGUAGE GeneralizedNewtypeDeriving #-}
{-# LANGUAGE StandaloneDeriving         #-}
{-# LANGUAGE TemplateHaskell            #-}
{-# LANGUAGE TypeOperators              #-}
{-# LANGUAGE TypeSynonymInstances       #-}
-- |
-- Copyright   : (c) 2010-2012 Benedikt Schmidt & Simon Meier
-- License     : GPL v3 (see LICENSE)
--
-- Maintainer  : Simon Meier <iridcode@gmail.com>
-- Portability : portable
--
-- Rewriting rules representing protocol execution and intruder deduction. Once
-- modulo the full Diffie-Hellman equational theory and once modulo AC.
module Theory.Model.Rule (
  -- * General Rules
    Rule(..)
  , PremIdx(..)
  , ConcIdx(..)

  -- ** Accessors
  , rInfo
  , rPrems
  , rConcs
  , rActs
  , rPrem
  , rConc
  , rNewVars
  , lookupPrem
  , lookupConc
  , enumPrems
  , enumConcs

  -- ** Extended positions
  , ExtendedPosition
  , printPosition
  , printFactPosition

  -- ** Genereal protocol and intruder rules
  , RuleInfo(..)
  , ruleInfo

  -- * Protocol Rule Information
  , RuleAttribute(..)
  , StandName(..)
  , ProtoRuleName(..)
  , ProtoRuleEInfo(..)
  , preName
  , preAttributes
  , preRestriction
  , ProtoRuleACInfo(..)
  , pracName
  , pracAttributes
  , pracVariants
  , pracLoopBreakers
  , ProtoRuleACInstInfo(..)
  , praciName
  , praciAttributes
  , praciLoopBreakers
  , RuleACConstrs

  -- * Intruder Rule Information
  , IntrRuleACInfo(..)

  -- * Concrete Rules
  , ProtoRuleE
  , ProtoRuleAC
  , IntrRuleAC
  , RuleAC
  , RuleACInst

  -- ** Queries
  , HasRuleName(..)
  , HasRuleAttributes(..)
  , isIntruderRule
  , isDestrRule
  , isIEqualityRule
  , isConstrRule
  , isPubConstrRule
  , isFreshRule
  , isIRecvRule
  , isISendRule
  , isCoerceRule
  , isProtocolRule
  , isConstantRule
  , isSubtermRule
  , containsNewVars
  , getRuleName
  , getRuleNameDiff
  , getRemainingRuleApplications
  , setRemainingRuleApplications
  , nfRule
  , normRule
  , isTrivialProtoVariantAC
  , getNewVariables
  , getSubstitutionsFixingNewVars
  , compareRulesUpToNewVars
  , equalUpToAddedActions
  , equalUpToTerms

  -- ** Conversion
  , ruleACToIntrRuleAC
  , ruleACIntrToRuleAC
  , ruleACIntrToRuleACInst
  , getLeftRule
  , getRightRule
  , constrRuleToDestrRule
  , destrRuleToConstrRule
  , destrRuleToDestrRule

  -- ** Construction
  , someRuleACInst
  , someRuleACInstAvoiding
  , someRuleACInstAvoidingFixing
  , someRuleACInstFixing
  , addDiffLabel
  , removeDiffLabel
  , multRuleInstance
  , unionRuleInstance
  , xorRuleInstance
  , addAction

  -- ** Unification
  , unifyRuleACInstEqs
  , unifiableRuleACInsts
  , equalRuleUpToRenaming
  , equalRuleUpToAnnotations
  , equalRuleUpToDiffAnnotation
  , equalRuleUpToDiffAnnotationSym

  -- * Pretty-Printing
  , reservedRuleNames
  , showRuleCaseName
  , showPrettyRuleCaseName
  , prettyDotProtoRuleName
  , prettyRule
  , prettyRuleRestr
  , prettyProtoRuleName
  , prettyRuleName
  , prettyRuleAttribute
  , prettyProtoRuleE
  , prettyProtoRuleAC
  , prettyProtoRuleACasE
  , prettyIntrRuleAC
  , prettyIntrRuleACInfo
  , prettyRuleAC
  , prettyLoopBreakers
  , prettyRuleACInst
  , prettyProtoRuleACInstInfo
  , prettyInstLoopBreakers

  )  where

import           Prelude              hiding (id, (.))

import           GHC.Generics (Generic)
import           Data.Binary
import qualified Data.ByteString.Char8 as BC
-- import           Data.Foldable        (foldMap)
import           Data.Data
import           Data.List
import qualified Data.Set              as S
import qualified Data.Map              as M
import           Data.Monoid
-- import           Data.Maybe            (fromMaybe)
import           Data.Color
import           Safe

-- import           Control.Basics
import           Control.Category
import           Control.DeepSeq
import           Control.Monad.Bind
import           Control.Monad.Reader

import           Extension.Data.Label hiding (get)
import qualified Extension.Data.Label as L
import           Logic.Connectives

import           Term.LTerm
import           Term.Positions
import           Term.Rewriting.Norm  (nf', norm')
import           Term.Builtin.Convenience (var)
import           Term.Unification
import           Theory.Model.Fact
import qualified Theory.Model.Formula as F
import           Theory.Text.Pretty
import           Theory.Sapic
import Data.Char (chr, isAlphaNum)

-- import           Debug.Trace

------------------------------------------------------------------------------
-- General Rule
------------------------------------------------------------------------------

-- | Rewriting rules with arbitrary additional information and facts with names
-- and logical variables.
data Rule i = Rule {
         _rInfo    :: i
       , _rPrems   :: [LNFact]
       , _rConcs   :: [LNFact]
       , _rActs    :: [LNFact]
       -- contains initially the new variables, then their instantiations
       , _rNewVars :: [LNTerm]
       }
       deriving(Eq, Ord, Show, Data, Typeable, Generic)

instance NFData i => NFData (Rule i)
instance Binary i => Binary (Rule i)

$(mkLabels [''Rule])

-- | An index of a premise. The first premise has index '0'.
newtype PremIdx = PremIdx { getPremIdx :: Int }
  deriving( Eq, Ord, Show, Enum, Data, Typeable, Binary, NFData )

-- | An index of a conclusion. The first conclusion has index '0'.
newtype ConcIdx = ConcIdx { getConcIdx :: Int }
  deriving( Eq, Ord, Show, Enum, Data, Typeable, Binary, NFData )

-- | @lookupPrem i ru@ returns the @i@-th premise of rule @ru@, if possible.
lookupPrem :: PremIdx -> Rule i -> Maybe LNFact
lookupPrem i = (`atMay` getPremIdx i) . L.get rPrems

-- | @lookupConc i ru@ returns the @i@-th conclusion of rule @ru@, if possible.
lookupConc :: ConcIdx -> Rule i -> Maybe LNFact
lookupConc i = (`atMay` getConcIdx i) . L.get rConcs

-- | @rPrem i@ is a lens for the @i@-th premise of a rule.
rPrem :: PremIdx -> (Rule i :-> LNFact)
rPrem i = nthL (getPremIdx i) . rPrems

-- | @rConc i@ is a lens for the @i@-th conclusion of a rule.
rConc :: ConcIdx -> (Rule i :-> LNFact)
rConc i = nthL (getConcIdx i) . rConcs

-- | Enumerate all premises of a rule.
enumPrems :: Rule i -> [(PremIdx, LNFact)]
enumPrems = zip [(PremIdx 0)..] . L.get rPrems

-- | Enumerate all conclusions of a rule.
enumConcs :: Rule i -> [(ConcIdx, LNFact)]
enumConcs = zip [(ConcIdx 0)..] . L.get rConcs

-- Instances
------------

-- we need special instances for Eq and Ord to ignore the new variable instantiations when comparing rules
-- instance (Eq t) => Eq (Rule t) where
--     (Rule i0 ps0 cs0 as0 _) == (Rule i1 ps1 cs1 as1 _) =
--         (i0 == i1) && (ps0 == ps1) && (cs0 == cs1) && (as0 == as1)

compareRulesUpToNewVars :: (Ord i) => Rule i -> Rule i -> Ordering
compareRulesUpToNewVars (Rule i0 ps0 cs0 as0 _) (Rule i1 ps1 cs1 as1 _) =
        if i0 == i1 then
           if ps0 == ps1 then
              if cs0 == cs1 then
                   compare as0 as1
                 else
                   compare cs0 cs1
              else
                 compare ps0 ps1
           else
              compare i0 i1

-- deriving instance (Ord t) => Ord (Rule t)

instance Functor Rule where
    fmap f (Rule i ps cs as nvs) = Rule (f i) ps cs as nvs

instance (Show i, HasFrees i) => HasFrees (Rule i) where
    foldFrees f (Rule i ps cs as nvs) =
        (foldFrees f i  `mappend`) $
        (foldFrees f ps `mappend`) $
        (foldFrees f cs `mappend`) $
        (foldFrees f as `mappend`) $
        (foldFrees f nvs)
    -- We do not include the new variables in the occurrences
    foldFreesOcc f c (Rule i ps cs as _) =
        foldFreesOcc f ((show i):c) (ps, cs, as)
    mapFrees f (Rule i ps cs as nvs) =
        Rule <$> mapFrees f i
             <*> mapFrees f ps <*> mapFrees f cs <*> mapFrees f as
             <*> mapFrees f nvs

instance Apply i => Apply (Rule i) where
    apply subst (Rule i ps cs as nvs) =
        Rule (apply subst i) (apply subst ps) (apply subst cs) (apply subst as) (apply subst nvs)

instance Sized (Rule i) where
  size (Rule _ ps cs as _) = size ps + size cs + size as

-----------------------------------------------
-- Extended Positions (of a term inside a rule)
-----------------------------------------------

type ExtendedPosition = (PremIdx, Int, Position)

printPosition :: ExtendedPosition -> String
printPosition (pidx, i, pos) = show (getPremIdx pidx) ++ "_" ++ show i ++ "_" ++ foldl (\x y -> x ++ show y  ++ "_") "" pos

printFactPosition :: ExtendedPosition -> String
printFactPosition (pidx, _, _) = show (getPremIdx pidx)

------------------------------------------------------------------------------
-- Rule information split into intruder rule and protocol rules
------------------------------------------------------------------------------

-- | Rule information for protocol and intruder rules.
data RuleInfo p i =
         ProtoInfo p
       | IntrInfo i
       deriving( Eq, Ord, Show, Generic)

instance (NFData i, NFData p) => NFData (RuleInfo p i)
instance (Binary i, Binary p) => Binary (RuleInfo p i)

-- | @ruleInfo proto intr@ maps the protocol information with @proto@ and the
-- intruder information with @intr@.
ruleInfo :: (p -> c) -> (i -> c) -> RuleInfo p i -> c
ruleInfo proto _    (ProtoInfo x) = proto x
ruleInfo _     intr (IntrInfo  x) = intr x


-- Instances
------------

instance (HasFrees p, HasFrees i) => HasFrees (RuleInfo p i) where
    foldFrees  f = ruleInfo (foldFrees f) (foldFrees f)
    foldFreesOcc _ _ = const mempty
    mapFrees   f = ruleInfo (fmap ProtoInfo . mapFrees   f)
                            (fmap IntrInfo . mapFrees   f)

instance (Apply p, Apply i) => Apply (RuleInfo p i) where
    apply subst = ruleInfo (ProtoInfo . apply subst) (IntrInfo . apply subst)


------------------------------------------------------------------------------
-- Protocol Rule Information
------------------------------------------------------------------------------

-- | An attribute for a Rule, which does not affect the semantics.
data RuleAttribute = RuleColor (RGB Rational) -- Color for display
                   | Process (Process)-- Process: for display, but also to recognise
                             -- lookup rule generated by SAPIC
                             -- which needs relaxed treatment in wellformedness check
                             -- TODO This type has no annotations, to avoid
                             -- dependency to Sapic.Annotations
                             -- need to see what we need here later.
       deriving( Eq, Ord, Show, Data, Generic)
instance NFData RuleAttribute
instance Binary RuleAttribute

-- | A name of a protocol rule is either one of the special reserved rules or
-- some standard rule.
data StandName =
         DefdRuleName String
       | SAPiCRuleName String
       deriving( Eq, Ord, Show, Data, Typeable, Generic)
instance NFData StandName
instance Binary StandName

-- | A name of a protocol rule is either one of the special reserved rules or
-- some standard rule.
data ProtoRuleName =
         FreshRule
       | StandRule StandName -- ^ Some standard protocol rule
       deriving( Eq, Ord, Show, Data, Typeable, Generic)
instance NFData ProtoRuleName
instance Binary ProtoRuleName

-- | Standard rules are split into SAPiC rules and all other rules.
data StandName =
         DefdRuleName String
       | SAPiCRuleName String
       deriving( Eq, Ord, Show, Data, Typeable, Generic)
instance NFData StandName
instance Binary StandName

-- | Information for protocol rules modulo E.
data ProtoRuleEInfo = ProtoRuleEInfo
       { _preName       :: ProtoRuleName
       , _preAttributes :: [RuleAttribute]
       , _preRestriction:: [F.SyntacticLNFormula]
       }
       deriving( Eq, Ord, Show, Data, Generic)
instance NFData ProtoRuleEInfo
instance Binary ProtoRuleEInfo

-- | Information for protocol rules modulo AC. The variants list the possible
-- instantiations of the free variables of the rule. The source is interpreted
-- modulo AC; i.e., its variants were also built.
data ProtoRuleACInfo = ProtoRuleACInfo
       { _pracName         :: ProtoRuleName
       , _pracAttributes   :: [RuleAttribute]
       , _pracVariants     :: Disj (LNSubstVFresh)
       , _pracLoopBreakers :: [PremIdx]
       }
       deriving(Eq, Ord, Show, Generic)
instance NFData ProtoRuleACInfo
instance Binary ProtoRuleACInfo

-- | Information for instances of protocol rules modulo AC.
data ProtoRuleACInstInfo = ProtoRuleACInstInfo
       { _praciName         :: ProtoRuleName
       , _praciAttributes   :: [RuleAttribute]
       , _praciLoopBreakers :: [PremIdx]
       }
       deriving(Eq, Ord, Show, Generic)
instance NFData ProtoRuleACInstInfo
instance Binary ProtoRuleACInstInfo


$(mkLabels [''ProtoRuleEInfo, ''ProtoRuleACInfo, ''ProtoRuleACInstInfo])


-- Instances
------------
instance Apply RuleAttribute where
    apply _ = id

instance HasFrees RuleAttribute where
    foldFrees _ = const mempty
    foldFreesOcc _ _ = const mempty
    mapFrees  _ = pure

instance Apply ProtoRuleName where
    apply _ = id

instance HasFrees ProtoRuleName where
    foldFrees  _ = const mempty
    foldFreesOcc  _ _ = const mempty
    mapFrees   _ = pure

instance Apply PremIdx where
    apply _ = id

instance HasFrees PremIdx where
    foldFrees  _ = const mempty
    foldFreesOcc  _ _ = const mempty
    mapFrees   _ = pure

instance Apply ConcIdx where
    apply _ = id

instance HasFrees ConcIdx where
    foldFrees  _ = const mempty
    foldFreesOcc  _ _ = const mempty
    mapFrees   _ = pure

instance HasFrees ProtoRuleEInfo where
    foldFrees f (ProtoRuleEInfo na attr rstr) =
        foldFrees f na `mappend` foldFrees f attr `mappend` foldFrees f rstr
    foldFreesOcc  _ _ = const mempty
    mapFrees f (ProtoRuleEInfo na attr rstr) =
        ProtoRuleEInfo na <$> mapFrees f attr <*> mapFrees f rstr

instance Apply ProtoRuleEInfo where
    apply _ = id

instance HasFrees ProtoRuleACInfo where
    foldFrees f (ProtoRuleACInfo na attr vari breakers) =
        foldFrees f na `mappend` foldFrees f attr
                       `mappend` foldFrees f vari
                       `mappend` foldFrees f breakers
    foldFreesOcc  _ _ = const mempty

    mapFrees f (ProtoRuleACInfo na attr vari breakers) =
        ProtoRuleACInfo na <$> mapFrees f attr
                           <*> mapFrees f vari
                           <*> mapFrees f breakers

instance Apply ProtoRuleACInstInfo where
    apply subst (ProtoRuleACInstInfo na attr breakers) =
        ProtoRuleACInstInfo (apply subst na) attr breakers

instance HasFrees ProtoRuleACInstInfo where
    foldFrees f (ProtoRuleACInstInfo na attr breakers) =
        foldFrees f na `mappend` foldFrees f attr
                       `mappend` foldFrees f breakers

    foldFreesOcc  _ _ = const mempty

    mapFrees f (ProtoRuleACInstInfo na attr breakers) =
        ProtoRuleACInstInfo na <$> mapFrees f attr <*> mapFrees f breakers


------------------------------------------------------------------------------
-- Intruder Rule Information
------------------------------------------------------------------------------

-- | An intruder rule modulo AC is described by its name.
data IntrRuleACInfo =
    ConstrRule BC.ByteString
  | DestrRule BC.ByteString Int Bool Bool
  -- the number of remaining consecutive applications of this destruction rule, 0 means unbounded, -1 means not yet determined
  -- true if the RHS is a true subterm of the LHS
  -- true if the RHS is a constant
  | CoerceRule
  | IRecvRule
  | ISendRule
  | PubConstrRule
  | FreshConstrRule
  | IEqualityRule -- Necessary for diff
  deriving( Ord, Eq, Show, Data, Typeable, Generic)
instance NFData IntrRuleACInfo
instance Binary IntrRuleACInfo

-- | An intruder rule modulo AC.
type IntrRuleAC = Rule IntrRuleACInfo

-- | Converts between these two types of rules, if possible.
ruleACToIntrRuleAC :: RuleAC -> Maybe IntrRuleAC
ruleACToIntrRuleAC (Rule (IntrInfo i) ps cs as nvs) = Just (Rule i ps cs as nvs)
ruleACToIntrRuleAC _                                = Nothing

-- | Converts between these two types of rules.
ruleACIntrToRuleAC :: IntrRuleAC -> RuleAC
ruleACIntrToRuleAC (Rule ri ps cs as nvs) = Rule (IntrInfo ri) ps cs as nvs

-- | Converts between these two types of rules.
ruleACIntrToRuleACInst :: IntrRuleAC -> RuleACInst
ruleACIntrToRuleACInst (Rule ri ps cs as nvs) = Rule (IntrInfo ri) ps cs as nvs

-- | Converts between constructor and destructor rules.
constrRuleToDestrRule :: RuleAC -> Int -> Bool -> Bool -> [RuleAC]
constrRuleToDestrRule (Rule (IntrInfo (ConstrRule name)) ps' cs _ _) i s c
    -- we remove the actions and new variables as destructors do not have actions or new variables
    = map toRule $ permutations ps'
    where
        toRule :: [LNFact] -> RuleAC
        toRule []     = error "Bug in constrRuleToDestrRule. Please report."
        toRule (p:ps) = Rule (IntrInfo (DestrRule name i s c)) ((convertKUtoKD p):ps) (map convertKUtoKD cs) [] []
constrRuleToDestrRule _ _ _ _ = error "Not a destructor rule."

-- | Converts between destructor and constructor rules.
destrRuleToConstrRule :: FunSym -> Int -> RuleAC -> [RuleAC]
destrRuleToConstrRule f l (Rule (IntrInfo (DestrRule name _ _ _)) ps cs _ _)
    = map (\x -> toRule x (conclusions cs)) (permutations (map convertKDtoKU ps ++ kuFacts))
    where
        -- we add the conclusion as an action as constructors have this action
        toRule :: [LNFact] -> [LNFact] -> RuleAC
        toRule ps' cs' = Rule (IntrInfo (ConstrRule name)) ps' cs' cs' []

        conclusions [] = []
        -- KD and KU facts only have one term
        conclusions ((Fact KDFact ann (m:ms)):cs') = (Fact KUFact ann ((addTerms m):ms)):(conclusions cs')
        conclusions                    (c:cs') =                               c:(conclusions cs')

        addTerms (FAPP f' t) | f'==f = fApp f (t ++ newvars)
        addTerms  t                  = fApp f (t:newvars)

        kuFacts = map kuFact newvars

        newvars = map (var "z") [1..(toInteger $ l-(length ps))]
destrRuleToConstrRule _ _ _ = error "Not a constructor rule."

-- | Creates variants of a destructor rule, where KD and KU facts are permuted.
destrRuleToDestrRule :: RuleAC -> [RuleAC]
destrRuleToDestrRule (Rule (IntrInfo (DestrRule name i s c)) ps' cs as nv)
    = map toRule $ permutations (map convertKDtoKU ps')
    where
        toRule []     = error "Bug in destrRuleToDestrRule. Please report."
        toRule (p:ps) = Rule (IntrInfo (DestrRule name i s c)) ((convertKUtoKD p):ps) cs as nv
destrRuleToDestrRule _ = error "Not a destructor rule."


-- Instances
------------

instance Apply IntrRuleACInfo where
    apply _ = id

instance HasFrees IntrRuleACInfo where
    foldFrees _ = const mempty
    foldFreesOcc  _ _ = const mempty
    mapFrees _  = pure


------------------------------------------------------------------------------
-- Concrete rules
------------------------------------------------------------------------------

-- | A rule modulo E is always a protocol rule. Intruder rules are specified
-- abstractly by their operations generating them and are only available once
-- their variants are built.
type ProtoRuleE  = Rule ProtoRuleEInfo

-- | A protocol rule modulo AC.
type ProtoRuleAC = Rule ProtoRuleACInfo

-- | A rule modulo AC is either a protocol rule or an intruder rule
type RuleAC      = Rule (RuleInfo ProtoRuleACInfo IntrRuleACInfo)

-- | A rule instance module AC is either a protocol rule or an intruder rule.
-- The info identifies the corresponding rule modulo AC that the instance was
-- derived from.
type RuleACInst  = Rule (RuleInfo ProtoRuleACInstInfo IntrRuleACInfo)

-- Accessing the rule name
--------------------------

-- | Types that have an associated name.
class HasRuleName t where
  ruleName       :: t -> RuleInfo ProtoRuleName IntrRuleACInfo

instance HasRuleName ProtoRuleE where
  ruleName       = ProtoInfo . L.get (preName . rInfo)

instance HasRuleName RuleAC where
  ruleName = ruleInfo (ProtoInfo . L.get pracName) IntrInfo . L.get rInfo

instance HasRuleName ProtoRuleAC where
  ruleName  = ProtoInfo . L.get (pracName . rInfo)

instance HasRuleName IntrRuleAC where
  ruleName = IntrInfo . L.get rInfo

instance HasRuleName RuleACInst where
  ruleName = ruleInfo (ProtoInfo . L.get praciName) IntrInfo . L.get rInfo

class HasRuleAttributes t where
  ruleAttributes :: t -> [RuleAttribute]

instance HasRuleAttributes ProtoRuleE where
  ruleAttributes = L.get (preAttributes . rInfo)

instance HasRuleAttributes RuleAC where
  ruleAttributes (Rule (ProtoInfo ri) _ _ _ _) = L.get pracAttributes ri
  ruleAttributes _                             = []

instance HasRuleAttributes ProtoRuleAC where
  ruleAttributes = L.get (pracAttributes . rInfo)

instance HasRuleAttributes IntrRuleAC where
  ruleAttributes _ = []

instance HasRuleAttributes RuleACInst where
  ruleAttributes (Rule (ProtoInfo ri) _ _ _ _) = L.get praciAttributes ri
  ruleAttributes _                             = []

-- Queries
----------

-- | True iff the rule is a destruction rule.
isDestrRule :: HasRuleName r => r -> Bool
isDestrRule ru = case ruleName ru of
  IntrInfo (DestrRule _ _ _ _) -> True
  IntrInfo IEqualityRule   -> True
  _                        -> False

-- | True iff the rule is an iequality rule.
isIEqualityRule :: HasRuleName r => r -> Bool
isIEqualityRule ru = case ruleName ru of
  IntrInfo IEqualityRule -> True
  _                      -> False

-- | True iff the rule is a construction rule.
isConstrRule :: HasRuleName r => r -> Bool
isConstrRule ru = case ruleName ru of
  IntrInfo (ConstrRule _)  -> True
  IntrInfo FreshConstrRule -> True
  IntrInfo PubConstrRule   -> True
  IntrInfo CoerceRule      -> True
  _                        -> False

-- | True iff the rule is a construction rule.
isPubConstrRule :: HasRuleName r => r -> Bool
isPubConstrRule ru = case ruleName ru of
  IntrInfo PubConstrRule   -> True
  _                        -> False

-- | True iff the rule is the special fresh rule.
isFreshRule :: HasRuleName r => r -> Bool
isFreshRule = (ProtoInfo FreshRule ==) . ruleName

-- | True iff the rule is the special learn rule.
isIRecvRule :: HasRuleName r => r -> Bool
isIRecvRule = (IntrInfo IRecvRule ==) . ruleName

-- | True iff the rule is the special knows rule.
isISendRule :: HasRuleName r => r -> Bool
isISendRule = (IntrInfo ISendRule ==) . ruleName

-- | True iff the rule is the special coerce rule.
isCoerceRule :: HasRuleName r => r -> Bool
isCoerceRule = (IntrInfo CoerceRule ==) . ruleName

-- | True iff the rule is a destruction rule with constant RHS.
isConstantRule :: HasRuleName r => r -> Bool
isConstantRule ru = case ruleName ru of
  IntrInfo (DestrRule _ _ _ constant) -> constant
  _                                   -> False

-- | True iff the rule is a destruction rule where the RHS is a true subterm of the LHS.
isSubtermRule :: HasRuleName r => r -> Bool
isSubtermRule ru = case ruleName ru of
  IntrInfo (DestrRule _ _ subterm _) -> subterm
  IntrInfo IEqualityRule             -> True
  -- the equality rule is considered a subterm rule, as it has no RHS.
  _                                  -> False

-- | True if the messages in premises and conclusions are in normal form
nfRule :: Rule i -> WithMaude Bool
nfRule (Rule _ ps cs as nvs) = reader $ \hnd ->
    all (nfFactList hnd) [ps, cs, as, map termFact nvs]
  where
    nfFactList hnd xs =
        getAll $ foldMap (foldMap (All . (\t -> nf' t `runReader` hnd))) xs

-- | Normalize all terms in premises, actions and conclusions
normRule :: Rule i -> WithMaude (Rule i)
normRule (Rule rn ps cs as nvs) = reader $ \hnd -> (Rule rn (normFacts ps hnd) (normFacts cs hnd) (normFacts as hnd) (normTerms nvs hnd))
  where
    normFacts fs hnd' = map (\f -> runReader (normFact f) hnd') fs
    normTerms fs hnd' = map (\f -> runReader (norm' f) hnd') fs

-- | True iff the rule is an intruder rule
isIntruderRule :: HasRuleName r => r -> Bool
isIntruderRule ru =
    case ruleName ru of IntrInfo _ -> True; ProtoInfo _ -> False

-- | True iff the rule is an intruder rule
isProtocolRule :: HasRuleName r => r -> Bool
isProtocolRule ru =
    case ruleName ru of IntrInfo _ -> False; ProtoInfo _ -> True

-- | True if the protocol rule has only the trivial variant.
isTrivialProtoVariantAC :: ProtoRuleAC -> ProtoRuleE -> Bool
isTrivialProtoVariantAC (Rule info ps as cs nvs) (Rule _ ps' as' cs' nvs') =
    L.get pracVariants info == Disj [emptySubstVFresh]
    && ps == ps' && as == as' && cs == cs' && nvs == nvs'

-- | Returns a rule's name
getRuleName :: HasRuleName (Rule i) => Rule i -> String
getRuleName ru = case ruleName ru of
                      IntrInfo i  -> case i of
                                      ConstrRule x      -> "Constr" ++ (prefixIfReserved ('c' : BC.unpack x))
                                      DestrRule x _ _ _ -> "Destr" ++ (prefixIfReserved ('d' : BC.unpack x))
                                      CoerceRule        -> "Coerce"
                                      IRecvRule         -> "Recv"
                                      ISendRule         -> "Send"
                                      PubConstrRule     -> "PubConstr"
                                      FreshConstrRule   -> "FreshConstr"
                                      IEqualityRule     -> "Equality"
                      ProtoInfo p -> case p of
                                      FreshRule   -> "FreshRule"
                                      StandRule n -> case n of
                                        DefdRuleName s -> s
                                        SAPiCRuleName s -> formatSAPiCRuleName s

-- | Returns a protocol rule's name
getRuleNameDiff :: HasRuleName (Rule i) => Rule i -> String
getRuleNameDiff ru = case ruleName ru of
                      IntrInfo i  -> "Intr" ++ case i of
                                      ConstrRule x      -> "Constr" ++ (prefixIfReserved ('c' : BC.unpack x))
                                      DestrRule x _ _ _ -> "Destr" ++ (prefixIfReserved ('d' : BC.unpack x))
                                      CoerceRule        -> "Coerce"
                                      IRecvRule         -> "Recv"
                                      ISendRule         -> "Send"
                                      PubConstrRule     -> "PubConstr"
                                      FreshConstrRule   -> "FreshConstr"
                                      IEqualityRule     -> "Equality"
                      ProtoInfo p -> "Proto" ++ case p of
                                      FreshRule   -> "FreshRule"
                                      StandRule n -> case n of
                                        DefdRuleName s -> s
                                        SAPiCRuleName s -> formatSAPiCRuleName s


-- | Returns the remaining rule applications within the deconstruction chain if possible, 0 otherwise
getRemainingRuleApplications :: RuleACInst -> Int
getRemainingRuleApplications ru = case ruleName ru of
  IntrInfo (DestrRule _ i _ _) -> i
  _                            -> 0

-- | Sets the remaining rule applications within the deconstruction chain if possible
setRemainingRuleApplications :: RuleACInst -> Int -> RuleACInst
setRemainingRuleApplications (Rule (IntrInfo (DestrRule name _ subterm constant)) prems concs acts nvs) i
    = Rule (IntrInfo (DestrRule name i subterm constant)) prems concs acts nvs
setRemainingRuleApplications rule _
    = rule

-- | Converts a protocol rule to its "left" variant
getLeftRule :: Rule i ->  Rule i
getLeftRule (Rule ri ps cs as nvs) =
   Rule ri (map getLeftFact ps) (map getLeftFact cs) (map getLeftFact as) (map getLeftTerm nvs)

-- | Converts a protocol rule to its "right" variant
getRightRule :: Rule i ->  Rule i
getRightRule (Rule ri ps cs as nvs) =
   Rule ri (map getRightFact ps) (map getRightFact cs) (map getRightFact as) (map getRightTerm nvs)

-- | Returns a list of all new variables that need to be fixed for mirroring
getNewVariables :: Bool -> RuleACInst -> [LVar]
getNewVariables showPubVars (Rule _ _ _ _ nvs) = case showPubVars of
    True  -> newvars
    False -> filter (\v -> not $ lvarSort v == LSortPub) newvars
  where
    newvars = toVariables nvs

    toVariables []     = []
    toVariables (x:xs) = case getVar x of
                              Just v  -> v:(toVariables xs)
                              -- if the variable is already fixed, no need to fix it again!
                              Nothing -> toVariables xs

-- | Returns whether a given rule has new variables
containsNewVars :: RuleACInst -> Bool
containsNewVars (Rule _ _ _ _ nvs) = nvs == []

-- | Given a fresh rule instance and the rule instance to mirror, returns a substitution
--   determining how all new variables need to be instantiated if possible.
--   First parameter: original instance to mirror
--   Second parameter: fresh instance
getSubstitutionsFixingNewVars :: RuleACInst -> RuleACInst -> Maybe LNSubst
getSubstitutionsFixingNewVars (Rule (ProtoInfo (ProtoRuleACInstInfo _ _ _)) _ _ _ instancesO)
   (Rule (ProtoInfo (ProtoRuleACInstInfo _ _ _)) _ _ _ instancesF)
      | all (\(x, y) -> isPubVar x || x == y) $ zip instancesF instancesO
          = Just $ Subst $ M.fromList $ substList instancesF instancesO
      -- otherwise there is no substitution
      | otherwise
          = Nothing
    where
       substList []     []     = []
       substList (f:fs) (o:os) = case getVar f of
                   Nothing -> (substList fs os)
                   Just v  -> (v, o):(substList fs os)
       substList _      _      = error "getSubstitutionsFixingNewVars: different number of new variables"
getSubstitutionsFixingNewVars _ _
          = error "getSubstitutionsFixingNewVars: not called on a protocol rule" -- FIXME: Nothing?

-- | returns true if the first Rule has the same name, premise, conclusion and
-- action facts, ignoring added action facts and other rule information
-- TODO: Ignore renaming?
equalUpToAddedActions :: (HasRuleName (Rule i), HasRuleName (Rule i2)) => (Rule i) -> (Rule i2) -> Bool
equalUpToAddedActions ruAC@(Rule _ ps cs as _) ruE@(Rule _ ps' cs' as' _) =
  ruleName ruE == ruleName ruAC && ps == ps' && cs == cs' && compareActions as as'
  where
    compareActions _      []       = True
    compareActions []     _        = False
    compareActions (a:ass) (a':ass') = if a == a'
      then compareActions ass ass'
      else compareActions ass (a':ass')

-- | returns true if the first Rule has the same name, premise, conclusion and
-- action facts, ignoring terms
equalUpToTerms :: (HasRuleName (Rule i), HasRuleName (Rule i2)) => (Rule i) -> (Rule i2) -> Bool
equalUpToTerms ruAC@(Rule _ ps cs as _) ruE@(Rule _ ps' cs' as' _) =
  ruleName ruE == ruleName ruAC
    && length ps == length ps' && length cs == length cs' && length as == length as'
    && foldl sameFacts True (zip ps ps') && foldl sameFacts True (zip cs cs')
    && foldl sameFacts True (zip as as')
  where
    sameFacts b (f1, f2) = b && sameFact f1 f2
    sameFact (Fact tag _ _) (Fact tag' _ _) = tag == tag'

-- Construction
---------------

-- | Returns a multiplication rule instance of the given size.
multRuleInstance :: Int -> RuleAC
multRuleInstance n = (Rule (IntrInfo (ConstrRule $ BC.pack "_mult")) (map xifact [1..n]) [prod] [prod] [])
  where
    prod = kuFact (FAPP (AC Mult) (map xi [1..n]))

    xi :: Int -> LNTerm
    xi k = (LIT $ Var $ LVar "x" LSortMsg (toInteger k))

    xifact :: Int -> LNFact
    xifact k = kuFact (xi k)

-- | Returns a union rule instance of the given size.
unionRuleInstance :: Int -> RuleAC
unionRuleInstance n = (Rule (IntrInfo (ConstrRule $ BC.pack "_union")) (map xifact [1..n]) [prod] [prod] [])
  where
    prod = kuFact (FAPP (AC Union) (map xi [1..n]))

    xi :: Int -> LNTerm
    xi k = (LIT $ Var $ LVar "x" LSortMsg (toInteger k))

    xifact :: Int -> LNFact
    xifact k = kuFact (xi k)

-- | Returns a xor rule instance of the given size.
xorRuleInstance :: Int -> RuleAC
xorRuleInstance n = (Rule (IntrInfo (ConstrRule $ BC.pack "_xor")) (map xifact [1..n]) [prod] [prod] [])
  where
    prod = Fact KUFact S.empty [(FAPP (AC Xor) (map xi [1..n]))]

    xi :: Int -> LNTerm
    xi k = (LIT $ Var $ LVar "x" LSortMsg (toInteger k))

    xifact :: Int -> LNFact
    xifact k = Fact KUFact S.empty [(xi k)]

type RuleACConstrs = Disj LNSubstVFresh

-- | Compute /some/ rule instance of a rule modulo AC. If the rule is a
-- protocol rule, then the given source and variants also need to be handled.
someRuleACInst :: MonadFresh m
               => RuleAC
               -> m (RuleACInst, Maybe RuleACConstrs)
someRuleACInst =
    fmap extractInsts . rename
  where
    extractInsts (Rule (ProtoInfo i) ps cs as nvs) =
      ( Rule (ProtoInfo i') ps cs as nvs
      , Just (L.get pracVariants i)
      )
      where
        i' = ProtoRuleACInstInfo (L.get pracName i)
                                 (L.get pracAttributes i)
                                 (L.get pracLoopBreakers i)
    extractInsts (Rule (IntrInfo i) ps cs as nvs) =
      ( Rule (IntrInfo i) ps cs as nvs, Nothing )

-- | Compute /some/ rule instance of a rule modulo AC. If the rule is a
-- protocol rule, then the given source and variants also need to be handled.
someRuleACInstAvoiding :: HasFrees t
               => RuleAC
               -> t
               -> (RuleACInst, Maybe RuleACConstrs)
someRuleACInstAvoiding r s =
    renameAvoiding (extractInsts r) s
  where
    extractInsts (Rule (ProtoInfo i) ps cs as nvs) =
      ( Rule (ProtoInfo i') ps cs as nvs
      , Just (L.get pracVariants i)
      )
      where
        i' = ProtoRuleACInstInfo (L.get pracName i)
                                 (L.get pracAttributes i)
                                 (L.get pracLoopBreakers i)
    extractInsts (Rule (IntrInfo i) ps cs as nvs) =
      ( Rule (IntrInfo i) ps cs as nvs, Nothing )

-- | Compute /some/ rule instance of a rule modulo AC. If the rule is a
-- protocol rule, then the given source and variants also need to be handled.
someRuleACInstFixing :: MonadFresh m
               => RuleAC
               -> LNSubst
               -> m (RuleACInst, Maybe RuleACConstrs)
someRuleACInstFixing r subst =
    renameIgnoring (varsRange subst) (extractInsts r)
  where
    extractInsts (Rule (ProtoInfo i) ps cs as nvs) =
      ( apply subst (Rule (ProtoInfo i') ps cs as nvs)
      , Just (L.get pracVariants i)
      )
      where
        i' = ProtoRuleACInstInfo (L.get pracName i)
                                 (L.get pracAttributes i)
                                 (L.get pracLoopBreakers i)
    extractInsts (Rule (IntrInfo i) ps cs as nvs) =
      ( apply subst (Rule (IntrInfo i) ps cs as nvs), Nothing )

-- | Compute /some/ rule instance of a rule modulo AC. If the rule is a
-- protocol rule, then the given source and variants also need to be handled.
someRuleACInstAvoidingFixing :: HasFrees t
               => RuleAC
               -> t
               -> LNSubst
               -> (RuleACInst, Maybe RuleACConstrs)
someRuleACInstAvoidingFixing r s subst =
    renameAvoidingIgnoring (extractInsts r) s (varsRange subst)
  where
    extractInsts (Rule (ProtoInfo i) ps cs as nvs) =
      ( apply subst (Rule (ProtoInfo i') ps cs as nvs)
      , Just (L.get pracVariants i)
      )
      where
        i' = ProtoRuleACInstInfo (L.get pracName i)
                                 (L.get pracAttributes i)
                                 (L.get pracLoopBreakers i)
    extractInsts (Rule (IntrInfo i) ps cs as nvs) =
      ( apply subst (Rule (IntrInfo i) ps cs as nvs), Nothing )

-- | Add the diff label to a rule
addDiffLabel :: Rule a -> String -> Rule a
addDiffLabel (Rule info prems concs acts nvs) name =
  Rule info prems concs
    (acts ++ [Fact {factTag = ProtoFact Linear name 0,
                    factAnnotations = S.empty, factTerms = []}]) nvs

-- | Remove the diff label from a rule
removeDiffLabel :: Rule a -> String -> Rule a
removeDiffLabel (Rule info prems concs acts nvs) name =
    Rule info prems concs (filter isNotDiffAnnotation acts) nvs
  where
    isNotDiffAnnotation fa =
      fa /= Fact {factTag = ProtoFact Linear name 0,
                  factAnnotations = S.empty, factTerms = []}

-- | Add an action label to a rule
addAction :: Rule a -> LNFact -> Rule a
addAction (Rule info prems concs acts nvs) act =
  if act `elem` acts
    then Rule info prems concs acts nvs
    else Rule info prems concs (act:acts) nvs


-- Unification
--------------

-- | Unify a list of @RuleACInst@ equalities.
unifyRuleACInstEqs :: [Equal RuleACInst] -> WithMaude [LNSubstVFresh]
unifyRuleACInstEqs eqs
  | all unifiable eqs = unifyLNFactEqs $ concatMap ruleEqs eqs
  | otherwise         = return []
  where
    unifiable (Equal ru1 ru2) =
         L.get rInfo ru1            == L.get rInfo ru2
      && length (L.get rPrems ru1) == length (L.get rPrems ru2)
      && length (L.get rConcs ru1) == length (L.get rConcs ru2)

    ruleEqs (Equal ru1 ru2) =
        zipWith Equal (L.get rPrems ru1) (L.get rPrems ru2) ++
        zipWith Equal (L.get rConcs ru1) (L.get rConcs ru2)

-- | Are these two rule instances unifiable?
unifiableRuleACInsts :: RuleACInst -> RuleACInst -> WithMaude Bool
unifiableRuleACInsts ru1 ru2 =
    (not . null) <$> unifyRuleACInstEqs [Equal ru1 ru2]

-- | Are these two rule instances equal up to renaming of variables?
equalRuleUpToRenaming :: (Show a, Eq a, HasFrees a) => Rule a -> Rule a -> WithMaude Bool
equalRuleUpToRenaming r1@(Rule rn1 pr1 co1 ac1 nvs1) r2@(Rule rn2 pr2 co2 ac2 nvs2) = reader $ \hnd ->
  case eqs of
       Nothing   -> False
       Just eqs' -> (rn1 == rn2) && (any isRenamingPerRule $ unifs eqs' hnd)
    where
       isRenamingPerRule subst = isRenaming (restrictVFresh (vars r1) subst) && isRenaming (restrictVFresh (vars r2) subst)
       vars ru = map fst $ varOccurences ru
       unifs eq hnd = unifyLNTerm eq `runReader` hnd
       eqs = foldl matchFacts (Just $ zipWith Equal nvs1 nvs2) $ zip (pr1++co1++ac1) (pr2++co2++ac2)
       matchFacts Nothing  _                                    = Nothing
       matchFacts (Just l) (Fact f1 _ t1, Fact f2 _ t2) | f1 == f2  = Just ((zipWith Equal t1 t2)++l)
                                                    | otherwise = Nothing

-- | Are these two rule instances equal up to added annotations in @ac2@?
equalRuleUpToAnnotations :: (Eq a) => Rule a -> Rule a -> Bool
equalRuleUpToAnnotations (Rule rn1 pr1 co1 ac1 nvs1) (Rule rn2 pr2 co2 ac2 nvs2) =
  rn1 == rn2 && pr1 == pr2 && co1 == co2 && nvs1 == nvs2 &&
  S.isSubsetOf (S.fromList ac1) (S.fromList ac2)

-- | Are these two rule instances equal up to an added diff annotation in @ac2@?
equalRuleUpToDiffAnnotation :: (HasRuleName (Rule a), Eq a) => Rule a -> Rule a -> Bool
equalRuleUpToDiffAnnotation ru1@(Rule rn1 pr1 co1 ac1 nvs1) (Rule rn2 pr2 co2 ac2 nvs2) =
  rn1 == rn2 && pr1 == pr2 && co1 == co2 && nvs1 == nvs2 &&
  ac1 == filter isNotDiffAnnotation ac2
  where
    isNotDiffAnnotation fa = (fa /= Fact {factTag = ProtoFact Linear ("Diff" ++ getRuleNameDiff ru1) 0, factAnnotations = S.empty, factTerms = []})

-- | Are these two rule instances equal up to an added diff annotation in @ac2@ or @ac1@?
equalRuleUpToDiffAnnotationSym :: (HasRuleName (Rule a), Eq a) => Rule a -> Rule a -> Bool
equalRuleUpToDiffAnnotationSym ru1 ru2 = equalRuleUpToDiffAnnotation ru1 ru2
                                      || equalRuleUpToDiffAnnotation ru2 ru1

------------------------------------------------------------------------------
-- Fact analysis
------------------------------------------------------------------------------

-- | Globally unique facts.
--
-- A rule instance removes a fact fa if fa is in the rule's premise but not
-- in the rule's conclusion.
--
-- A fact symbol fa is globally fresh with respect to a dependency graph if
-- there are no two rule instances that remove the same fact built from fa.
--
-- We are looking for sufficient criterion to prove that a fact symbol is
-- globally fresh.
--
-- The Fr symbol is globally fresh by construction.
--
-- We have to track every creation of a globally fresh fact to a Fr fact.
--
-- (And show that the equality of of the created fact implies the equality of
-- the corresponding fresh facts. Ignore this for now by assuming that no
-- duplication happens.)
--
-- (fa(x1), fr(y1)), (fa(x2), fr(y2)) : x2 = x1 ==> y1 == y2
--
-- And ensure that every duplication is non-unifiable.
--
-- A Fr fact is described
--
-- We track which symbols are not globally fresh.
--
-- All persistent facts are not globally fresh.
--
-- Adding a rule ru.
--   All fact symbols that occur twice in the conclusion
--
-- For simplicity: globally fresh fact symbols occur at most once in premise
--   and conclusion of a rule.
--
-- A fact is removed by a rule if it occurs in the rules premise
--   1. but doesn't occur in the rule's conclusion
--   2. or does occur but non-unifiable.
--
-- We want a sufficient criterion to prove that a fact is globally unique.
--
--

------------------------------------------------------------------------------
-- Pretty-Printing
------------------------------------------------------------------------------

-- | Prefix the name if it is equal to a reserved name.
--
-- NOTE: We maintain the invariant that a theory does not contain standard
-- rules with a reserved name. This is a last ressort. The pretty-printed
-- theory can then not be parsed anymore.
prefixIfReserved :: String -> String
prefixIfReserved n
  | n `elem` reservedRuleNames = "_" ++ n
  | "_" `isPrefixOf` n         = "_" ++ n
  | otherwise                  = n

-- | List of all reserved rule names.
reservedRuleNames :: [String]
reservedRuleNames = ["Fresh", "irecv", "isend", "coerce", "fresh", "pub", "iequality"]

prettyProtoRuleName :: Document d => ProtoRuleName -> d
prettyProtoRuleName rn = text $ case rn of
    FreshRule   -> "Fresh"
    StandRule n -> case n of
      DefdRuleName s -> prefixIfReserved s
      SAPiCRuleName s -> formatSAPiCRuleName s

prettyDotProtoRuleName :: Document d => ProtoRuleName -> d
prettyDotProtoRuleName rn = text $ case rn of
    FreshRule   -> "Fresh"
    StandRule n -> case n of
      DefdRuleName s -> prefixIfReserved s
<<<<<<< HEAD
      SAPiCRuleName s -> if "new" `isPrefixOf` s then [chr 957] ++ drop 3 (takeWhile (/='#') s) else takeWhile (/='#') s
=======
      SAPiCRuleName s -> if "new" `isPrefixOf` s then chr 957 : drop 3 (takeWhile (/='#') s) else takeWhile (/='#') s
>>>>>>> 349cd20b

formatSAPiCRuleName :: String -> String
formatSAPiCRuleName = filter (\x -> isAlphaNum x || (x == '_' && x /= '#'))

prettyRuleName :: (HighlightDocument d, HasRuleName (Rule i)) => Rule i -> d
prettyRuleName = ruleInfo prettyProtoRuleName prettyIntrRuleACInfo . ruleName

prettyRuleAttribute :: (HighlightDocument d) => RuleAttribute -> d
prettyRuleAttribute attr = case attr of
    RuleColor c -> text "color=" <> text (rgbToHex c)
    Process   p -> text "process=" <> text (prettySapicTopLevel' f p)
        where f l a r rest = render $ prettyRuleRestr l a r rest

-- | Pretty print the rule name such that it can be used as a case name
showRuleCaseName :: HasRuleName (Rule i) => Rule i -> String
showRuleCaseName =
    render . ruleInfo prettyProtoRuleName prettyIntrRuleACInfo . ruleName

-- | Pretty print the rule name such that it can be used as a case name in a dot.
showPrettyRuleCaseName :: HasRuleName (Rule i) => Rule i -> String
showPrettyRuleCaseName =
    render . ruleInfo prettyDotProtoRuleName prettyIntrRuleACInfo . ruleName

prettyIntrRuleACInfo :: Document d => IntrRuleACInfo -> d
prettyIntrRuleACInfo rn = text $ case rn of
    IRecvRule            -> "irecv"
    ISendRule            -> "isend"
    CoerceRule           -> "coerce"
    FreshConstrRule      -> "fresh"
    PubConstrRule        -> "pub"
    IEqualityRule        -> "iequality"
    ConstrRule name      -> prefixIfReserved ('c' : BC.unpack name)
    DestrRule name _ _ _ -> prefixIfReserved ('d' : BC.unpack name)
--     DestrRule name i -> prefixIfReserved ('d' : BC.unpack name ++ "_" ++ show i)


prettyRestr :: HighlightDocument d => F.SyntacticLNFormula -> d
prettyRestr fact =  operator_ "_restrict(" <> text (filter (/= '#') $ render $ F.prettySyntacticLNFormula fact) <> operator_ ")"

-- | pretty-print rules with restrictions
prettyRuleRestr :: HighlightDocument d => [LNFact] -> [LNFact] -> [LNFact] -> [F.SyntacticLNFormula] -> d
prettyRuleRestr prems acts concls restr =
    sep [ nest 1 $ ppFactsList prems
                , if null acts && null restr
                    then operator_ "-->"
                    else fsep [operator_ "--[", ppList (map prettyLNFact  acts ++ map prettyRestr restr), operator_ "]->"]
                , nest 1 $ ppFactsList concls]
-- Debug:
--     (keyword_ "new variables: ") <> (ppList prettyLNTerm $ L.get rNewVars ru)
  where
    ppList           = fsep . punctuate comma
    ppFactsList list = fsep [operator_ "[", ppList $ map prettyLNFact list, operator_ "]"]

-- | pretty-print rules without restrictions
prettyRule :: HighlightDocument d => [LNFact] -> [LNFact] -> [LNFact] -> d
prettyRule prems acts concls = prettyRuleRestr prems acts concls []


prettyNamedRule :: (HighlightDocument d, HasRuleName (Rule i), HasRuleAttributes (Rule i))
                => d           -- ^ Prefix.
                -> (i -> d)    -- ^ Rule info pretty printing.
                -> Rule i -> d
prettyNamedRule prefix ppInfo ru =
    prefix <-> prettyRuleName ru <> ppAttributes <> colon $-$
    nest 2
    (prettyRule (facts rPrems) acts (facts rConcs))  $-$
    nest 2 (ppInfo $ L.get rInfo ru) --- $-$
    where
    acts             = filter isNotDiffAnnotation (L.get rActs ru)
    isNotDiffAnnotation fa = (fa /= Fact {factTag = ProtoFact Linear ("Diff" ++ getRuleNameDiff ru) 0, factAnnotations = S.empty, factTerms = []})
    facts proj     = L.get proj ru
    ppAttributes = case ruleAttributes ru of
        []    -> text ""
        attrs -> hcat [text "[", hsep $ map prettyRuleAttribute attrs, text "]"]

prettyProtoRuleACInfo :: HighlightDocument d => ProtoRuleACInfo -> d
prettyProtoRuleACInfo i =
    (ppVariants $ L.get pracVariants i) $-$
    prettyLoopBreakers i
  where
    ppVariants (Disj [subst]) | subst == emptySubstVFresh = emptyDoc
    ppVariants substs = kwVariantsModulo "AC" $-$ prettyDisjLNSubstsVFresh substs

prettyProtoRuleACInstInfo :: HighlightDocument d => ProtoRuleACInstInfo -> d
prettyProtoRuleACInstInfo i = prettyInstLoopBreakers i

prettyLoopBreakers :: HighlightDocument d => ProtoRuleACInfo -> d
prettyLoopBreakers i = case breakers of
    []  -> emptyDoc
    [_] -> lineComment_ $ "loop breaker: "  ++ show breakers
    _   -> lineComment_ $ "loop breakers: " ++ show breakers
  where
    breakers = getPremIdx <$> L.get pracLoopBreakers i

prettyInstLoopBreakers :: HighlightDocument d => ProtoRuleACInstInfo -> d
prettyInstLoopBreakers i = case breakers of
    []  -> emptyDoc
    [_] -> lineComment_ $ "loop breaker: "  ++ show breakers
    _   -> lineComment_ $ "loop breakers: " ++ show breakers
  where
    breakers = getPremIdx <$> L.get praciLoopBreakers i

prettyProtoRuleE :: HighlightDocument d => ProtoRuleE -> d
prettyProtoRuleE = prettyNamedRule (kwRuleModulo "E") (const emptyDoc)

prettyRuleAC :: HighlightDocument d => RuleAC -> d
prettyRuleAC =
    prettyNamedRule (kwRuleModulo "AC")
        (ruleInfo prettyProtoRuleACInfo (const emptyDoc))

prettyProtoRuleACasE :: HighlightDocument d => ProtoRuleAC -> d
prettyProtoRuleACasE =
    prettyNamedRule (kwRuleModulo "E") (const emptyDoc)

prettyIntrRuleAC :: HighlightDocument d => IntrRuleAC -> d
prettyIntrRuleAC = prettyNamedRule (kwRuleModulo "AC") (const emptyDoc)

prettyProtoRuleAC :: HighlightDocument d => ProtoRuleAC -> d
prettyProtoRuleAC = prettyNamedRule (kwRuleModulo "AC") prettyProtoRuleACInfo

prettyRuleACInst :: HighlightDocument d => RuleACInst -> d
prettyRuleACInst = prettyNamedRule (kwInstanceModulo "AC") (const emptyDoc)<|MERGE_RESOLUTION|>--- conflicted
+++ resolved
@@ -357,15 +357,6 @@
 
 -- | A name of a protocol rule is either one of the special reserved rules or
 -- some standard rule.
-data StandName =
-         DefdRuleName String
-       | SAPiCRuleName String
-       deriving( Eq, Ord, Show, Data, Typeable, Generic)
-instance NFData StandName
-instance Binary StandName
-
--- | A name of a protocol rule is either one of the special reserved rules or
--- some standard rule.
 data ProtoRuleName =
          FreshRule
        | StandRule StandName -- ^ Some standard protocol rule
@@ -1139,11 +1130,7 @@
     FreshRule   -> "Fresh"
     StandRule n -> case n of
       DefdRuleName s -> prefixIfReserved s
-<<<<<<< HEAD
-      SAPiCRuleName s -> if "new" `isPrefixOf` s then [chr 957] ++ drop 3 (takeWhile (/='#') s) else takeWhile (/='#') s
-=======
       SAPiCRuleName s -> if "new" `isPrefixOf` s then chr 957 : drop 3 (takeWhile (/='#') s) else takeWhile (/='#') s
->>>>>>> 349cd20b
 
 formatSAPiCRuleName :: String -> String
 formatSAPiCRuleName = filter (\x -> isAlphaNum x || (x == '_' && x /= '#'))
