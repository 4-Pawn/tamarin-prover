--- conflicted
+++ resolved
@@ -48,13 +48,8 @@
 -- if the operator is not known.
 lookupArity :: String -> Parser (Int, Privacy,Constructability)
 lookupArity op = do
-<<<<<<< HEAD
-    maudeSig <- getState
-    case lookup (BC.pack op) (S.toList (noEqFunSyms maudeSig) ++ [(emapSymString, (2,Public,Constructor))]) of
-=======
     maudeSig <- sig <$> getState
-    case lookup (BC.pack op) (S.toList (noEqFunSyms $ maudeSig) ++ [(emapSymString, (2,Public))]) of
->>>>>>> 54a32822
+    case lookup (BC.pack op) (S.toList (noEqFunSyms $ maudeSig) ++ [(emapSymString, (2,Public,Constructor))]) of
         Nothing    -> fail $ "unknown operator `" ++ op ++ "'"
         Just (k,priv,cnstr) -> return (k,priv,cnstr)
 
@@ -133,13 +128,8 @@
     nullaryApp = do
       maudeSig <- sig <$> getState
       -- FIXME: This try should not be necessary.
-<<<<<<< HEAD
       asum [ try (symbol (BC.unpack sym)) *> pure (fApp fs [])
-           | fs@(NoEq (sym,(0,_,_))) <- S.toList $ funSyms maudeSig ]
-=======
-      asum [ try (symbol (BC.unpack sym)) *> pure (fApp (NoEq (sym,(0,priv))) [])
-           | NoEq (sym,(0,priv)) <- S.toList $ funSyms $ maudeSig ]
->>>>>>> 54a32822
+           | fs@(NoEq (sym,(0,_,_))) <- S.toList $ funSyms $ maudeSig ]
 
 -- | A left-associative sequence of exponentations.
 expterm :: Ord l => Bool -> Parser (Term l) -> Parser (Term l)
