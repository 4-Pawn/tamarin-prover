--- conflicted
+++ resolved
@@ -796,7 +796,6 @@
               fail $ "Not a correct equation: " ++ show rrule
 
 
-<<<<<<< HEAD
 -- used for debugging 
 -- println :: String -> ParsecT String u Identity ()          
 -- println str = traceShowM str
@@ -1000,7 +999,6 @@
                         _ <- symbol ")"
                         return p)
                         
-=======
 
 heuristic :: Bool -> Parser [GoalRanking]
 heuristic isDiff = do
@@ -1009,7 +1007,6 @@
     parseGoalRanking = case isDiff of
         True  -> map charToGoalRankingDiff <$> identifier
         False -> map charToGoalRanking     <$> identifier
->>>>>>> e0b4485c
 
 ------------------------------------------------------------------------------
 -- Parsing Theories
