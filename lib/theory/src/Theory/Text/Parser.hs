{-# LANGUAGE FlexibleInstances          #-}
{-# LANGUAGE FlexibleContexts          #-}
{-# LANGUAGE PatternGuards          #-}

-- |
-- Copyright   : (c) 2010-2012 Simon Meier, Benedikt Schmidt
--               contributing in 2019: Robert Künnemann, Johannes Wocker
-- License     : GPL v3 (see LICENSE)
--
-- Maintainer  : Simon Meier <iridcode@gmail.com>
-- Portability : portable
--
-- Parsing protocol theories. See the MANUAL for a high-level description of
-- the syntax.
module Theory.Text.Parser (
    parseOpenTheory
  , parseOpenTheoryString
  , parseOpenDiffTheory
  , parseOpenDiffTheoryString
  , parseLemma
  , parseRestriction
  , parseIntruderRules
  , liftedAddProtoRule
  , liftedAddRestriction
  ) where

import           Prelude                    hiding (id, (.))
import           Data.Foldable              (asum)
import           Data.Label
-- import           Data.Monoid                hiding (Last)
import qualified Data.Set                   as S
import           System.FilePath
import           Control.Category
import           Control.Monad
import           Control.Applicative        hiding (empty, many, optional)
import qualified Control.Monad.Catch        as Catch
import System.IO.Unsafe (unsafePerformIO)
import           Text.Parsec                hiding ((<|>))
import           Text.PrettyPrint.Class     (render)
import           Theory
import           Theory.Text.Parser.Token

import           Theory.Text.Parser.Lemma
import           Theory.Text.Parser.Rule
import Theory.Text.Parser.Exceptions
import Theory.Text.Parser.Signature
import Theory.Text.Parser.Restriction
import Theory.Text.Parser.Sapic

------------------------------------------------------------------------------
-- Lexing and parsing theory files and proof methods
------------------------------------------------------------------------------

-- | Parse a security protocol theory file.
parseOpenTheory :: [String] -- ^ Defined flags
                -> FilePath
                -> IO OpenTheory
parseOpenTheory flags0 inFile = parseFile flags0 (theory (Just inFile)) inFile

-- | Parse a security protocol theory file.
parseOpenDiffTheory :: [String] -- ^ Defined flags
                -> FilePath
                -> IO OpenDiffTheory
parseOpenDiffTheory flags0 inFile = parseFile flags0 (diffTheory (Just inFile)) inFile


-- | Parse a security protocol theory from a string.
parseOpenTheoryString :: [String]  -- ^ Defined flags.
                      -> String -> Either ParseError OpenTheory
parseOpenTheoryString flags0 = parseString flags0 "<unknown source>" (theory Nothing)

-- | Parse a security protocol theory from a string.
parseOpenDiffTheoryString :: [String]  -- ^ Defined flags.
                      -> String -> Either ParseError OpenDiffTheory
parseOpenDiffTheoryString flags0 = parseString flags0 "<unknown source>" (diffTheory Nothing)

-- | Parse a lemma for an open theory from a string.
parseLemma :: String -> Either ParseError (SyntacticLemma ProofSkeleton)
parseLemma = parseString [] "<unknown source>" (lemma Nothing)

------------------------------------------------------------------------------
-- Parsing Theories
------------------------------------------------------------------------------

liftedExpandFormula :: Catch.MonadThrow m =>
                       Theory sig c r p s -> SyntacticLNFormula -> m LNFormula
liftedExpandFormula thy = liftEitherToEx UndefinedPredicate . expandFormula (theoryPredicates thy)

liftedExpandLemma :: Catch.MonadThrow m => Theory sig c r p1 s
                     -> ProtoLemma SyntacticLNFormula p2 -> m (ProtoLemma LNFormula p2)
liftedExpandLemma thy =  liftEitherToEx UndefinedPredicate . expandLemma thy

liftedExpandRestriction :: Catch.MonadThrow m =>
                           Theory sig c r p s
                           -> ProtoRestriction SyntacticLNFormula
                           -> m (ProtoRestriction LNFormula)
liftedExpandRestriction thy = liftEitherToEx UndefinedPredicate . expandRestriction thy

liftedAddProtoRuleNoExpand :: Catch.MonadThrow m => OpenTheory -> Theory.OpenProtoRule -> m OpenTheory
liftedAddProtoRuleNoExpand thy ru = liftMaybeToEx (DuplicateItem (RuleItem ru)) (addOpenProtoRule ru thy)

liftedAddRestriction :: Catch.MonadThrow m =>
                        Theory sig c r p s
                        -> ProtoRestriction SyntacticLNFormula -> m (Theory sig c r p s)
liftedAddRestriction thy rstr = do
        rstr' <- liftedExpandRestriction thy rstr
        liftMaybeToEx (DuplicateItem $ RestrictionItem rstr') (addRestriction rstr' thy)
                                 -- Could catch at which point in to lemma, but need MonadCatch
                                 -- ++ " in definition of predicate: "
                                 -- ++ get rstrName rstr
                                 -- ++ "."


liftedAddLemma :: Catch.MonadThrow m =>
                  Theory sig c r ProofSkeleton s
                  -> ProtoLemma SyntacticLNFormula ProofSkeleton
                  -> m (Theory sig c r ProofSkeleton s)
liftedAddLemma thy lem = do
        lem' <- liftedExpandLemma thy lem
        liftMaybeToEx (DuplicateItem $ LemmaItem lem') (addLemma lem' thy)
                                         -- Could catch at which point in to lemma, but need MonadCatch
                                         -- ++ " in lemma: "
                                         -- ++ get lName lem
                                         -- ++ "."

-- | Add new protocol rule and introduce restrictions for _restrict contruct
--  1. expand syntactic restrict constructs
--  2. for each, chose fresh action and restriction name
--  3. add action names to rule
--  4. add rule, fail if duplicate
--  5. add restrictions, fail if duplicate
-- FIXME: we only deal we the rule modulo E here, if variants modulo AC are
--        imported we do not check if they have _restrict annotations
--        (but they should not, as they will not be exported)
liftedAddProtoRule :: Catch.MonadThrow m => OpenTheory -> OpenProtoRule -> m OpenTheory
liftedAddProtoRule thy ru
    | (StandRule rname) <- get (preName . rInfo . oprRuleE) ru = do
        rformulasE <- mapM (liftedExpandFormula thy) (rfacts $ get oprRuleE ru)
        thy'      <- foldM addExpandedRestriction thy  (restrictions rname rformulasE)
        thy''     <- liftedAddProtoRuleNoExpand   thy' (addActions   rname rformulasE) -- TODO was ru instead of rformulas
        return thy''
    | otherwise = Catch.throwM TryingToAddFreshRule
            where
                rfacts = get (preRestriction . rInfo)
                addExpandedRestriction thy' xrstr = liftMaybeToEx
                                                     (DuplicateItem $ RestrictionItem xrstr)
                                                     (addRestriction xrstr thy')
                addActions   rname rformulas = modify (rActs . oprRuleE) (++ actions rname rformulas) ru

                restrictions rname rformulas =  map (fst . fromRuleRestriction' rname) (counter rformulas)
                actions      rname rformulas =  map (snd . fromRuleRestriction' rname) (counter rformulas)
                fromRuleRestriction' rname (i,f) = fromRuleRestriction (rname ++ "_" ++ show i) f
                counter = zip [1::Int ..]

-- | Flag formulas

data FlagFormula =
     FAtom String
   | FOr FlagFormula FlagFormula
   | FAnd FlagFormula FlagFormula
   | FNot FlagFormula

flagatom :: Parser FlagFormula
flagatom = FAtom <$> try identifier

-- | Parse a negation.
flagnegation :: Parser FlagFormula
flagnegation = opLNot *> (FNot <$> flagatom) <|> flagatom

-- | Parse a left-associative sequence of conjunctions.
flagconjuncts :: Parser FlagFormula
flagconjuncts = chainl1 flagnegation (FAnd <$ opLAnd)

-- | Parse a left-associative sequence of disjunctions.
flagdisjuncts :: Parser FlagFormula
flagdisjuncts = chainl1 flagconjuncts (FOr <$ opLOr)

evalformula :: S.Set String -> FlagFormula -> Bool
evalformula flags0 (FAtom t) = S.member t flags0
evalformula flags0 (FNot t) = not (evalformula flags0 t)
evalformula flags0 (FOr t1 t2) = (evalformula flags0 t1) || (evalformula flags0 t2)
evalformula flags0 (FAnd t1 t2) = (evalformula flags0 t1) && (evalformula flags0 t2)

-- | Parse a theory.
theory :: Maybe FilePath
       -> Parser OpenTheory
theory inFile = do
    flags0 <- flags <$> getState
    when ("diff" `S.member` flags0) $ modifyStateSig (`mappend` enableDiffMaudeSig) -- Add the diffEnabled flag into the MaudeSig when the diff flag is set on the command line.
    symbol_ "theory"
    thyId <- identifier
    thy' <- symbol_ "begin"
        *> addItems inFile (set thyName thyId (defaultOpenTheory ("diff" `S.member` flags0)))
        <* symbol "end"
    return thy'
  where
    addItems :: Maybe FilePath -> OpenTheory -> Parser OpenTheory
    addItems inFile0 thy = asum
      [ do thy' <- liftedAddHeuristic thy =<< heuristic False workDir
           addItems inFile0 thy'
      , do thy' <- builtins thy
           msig <- sig <$> getState
           addItems inFile0 $ set (sigpMaudeSig . thySignature) msig thy'
      , do thy' <- options thy
<<<<<<< HEAD
           addItems flags thy'
      , do
           fs   <-  functions
           msig <- getState
           let thy' = foldl (flip addFunctionTypingInfo) thy fs   in
               addItems flags $ set (sigpMaudeSig . thySignature) msig thy'
=======
           addItems inFile0 thy'
      , do functions
           msig <- sig <$> getState
           addItems inFile0 $ set (sigpMaudeSig . thySignature) msig thy
>>>>>>> 54a32822
      , do equations
           msig <- sig <$> getState
           addItems inFile0 $ set (sigpMaudeSig . thySignature) msig thy
--      , do thy' <- foldM liftedAddProtoRule thy =<< transferProto
<<<<<<< HEAD
--           addItems flags thy'
      , do thy' <- liftedAddRestriction thy =<< restriction msgvar nodevar
           addItems flags thy'
=======
--           addItems inFile0 flags thy'
      , do thy' <- liftedAddRestriction thy =<< restriction
           addItems inFile0 thy'
>>>>>>> 54a32822
      , do thy' <- liftedAddRestriction thy =<< legacyAxiom
           addItems inFile0 thy'
           -- add legacy deprecation warning output
      , do thy' <- liftedAddLemma thy =<< lemma workDir
           addItems inFile0 thy'
      , do ru <- protoRule
           thy' <- liftedAddProtoRule thy ru
           -- thy'' <- foldM liftedAddRestriction thy' $
           --  map (Restriction "name") [get (preRestriction . rInfo) ru]
           addItems inFile0 thy'
      , do r <- intrRule
           addItems inFile0 (addIntrRuleACs [r] thy)
      , do c <- formalComment
<<<<<<< HEAD
           addItems flags (addFormalComment c thy)
      , do procc <- toplevelprocess thy                          -- try parsing a process
           addItems flags (addProcess procc thy)         -- add process to theoryitems and proceed parsing (recursive addItems call)
      , do thy' <- ((liftedAddProcessDef thy) =<<) (processDef thy)     -- similar to process parsing but in addition check that process with this name is only defined once (checked via liftedAddProcessDef)
           addItems flags thy'
      , do
           lem <- equivLemma thy
           addItems flags (modify thyItems (++ [SapicItem lem]) thy)
      , do
           lem <- diffEquivLemma thy
           addItems flags (modify thyItems (++ [SapicItem lem]) thy)
      , do thy' <- preddeclaration thy
           addItems flags (thy')
      , do thy'  <- export thy
           addItems flags (thy')
      , do ifdef flags thy
      , do define flags thy
=======
           addItems inFile0 (addFormalComment c thy)
      , do procc <- process thy                          -- try parsing a process
           addItems inFile0 (addProcess procc thy)         -- add process to theoryitems and proceed parsing (recursive addItems inFile0 call)
      , do thy' <- ((liftedAddProcessDef thy) =<<) (processDef thy)     -- similar to process parsing but in addition check that process with this name is only defined once (checked via liftedAddProcessDef)
           addItems inFile0 thy'
      , do thy' <- preddeclaration thy
           addItems inFile0 (thy')
      , do ifdef inFile0 thy
      , do define inFile0 thy
      , do include inFile0 thy
>>>>>>> 54a32822
      , do return thy
      ]
      where workDir = (takeDirectory <$> inFile0)
    define inFile0 thy = do
       flag <- try (symbol "#define") *> identifier
       modifyStateFlag (S.insert flag)
       addItems inFile0 thy


    include :: Maybe FilePath -> OpenTheory -> Parser OpenTheory
    include inFile0 thy = do
         filepath <- try (symbol "#include") *> filePathParser
         st <- getState
         let (thy', st') = unsafePerformIO (parseFileWState st (addItems' (Just filepath) thy) filepath)
         _ <- putState st'
         addItems inFile0 $ set (sigpMaudeSig . thySignature) (sig st') thy'
      where
        addItems' :: Maybe FilePath -> OpenTheory -> Parser (OpenTheory, ParserState)
        addItems' inFile1 thy1 = do
             thy' <- addItems inFile1 thy1
             st <- getState
             return (thy', st)

        filePathParser = case takeDirectory <$> inFile0 of
              Nothing -> do
                x <- doubleQuoted filePath
                return (x <> [pathSeparator])
              Just s ->  do
                x <- doubleQuoted filePath
                return (s </> x)

    ifdef :: Maybe FilePath -> OpenTheory ->  Parser OpenTheory
    ifdef inFile0 thy = do
       flagf <- symbol_ "#ifdef" *> flagdisjuncts
       flags0 <- flags <$> getState
       if evalformula flags0 flagf
         then do thy' <- addItems inFile0 thy
                 asum [do symbol_ "#else"
                          _ <- manyTill anyChar (try (symbol_ "#endif"))
                          addItems inFile0 thy'
                       ,do symbol_ "#endif"
                           addItems inFile0 thy'
                      ]

         else parseelse
         where
           parseelse =
             do _ <- manyTill anyChar (try (symbol_ "#"))
                asum
                 [do (symbol_ "else")
                     thy' <- addItems inFile0 thy
                     symbol_ "#endif"
                     addItems inFile0 thy'
                 ,do _ <- symbol_ "endif"
                     addItems inFile0 thy
                 , parseelse
                 ]

    -- check process defined only once
    -- add process to theoryitems
    liftedAddProcessDef thy pDef = case addProcessDef pDef thy of
        Just thy' -> return thy'
        Nothing   -> fail $ "duplicate process: " ++ get pName pDef

    liftedAddHeuristic thy h = case addHeuristic h thy of
        Just thy' -> return thy'
        Nothing   -> fail $ "default heuristic already defined"

-- | Parse a diff theory.
diffTheory :: Maybe FilePath
       -> Parser OpenDiffTheory
diffTheory inFile = do
    flags0 <- flags <$> getState
    modifyStateSig (`mappend` enableDiffMaudeSig) -- Add the diffEnabled flag into the MaudeSig when the diff flag is set on the command line.
    symbol_ "theory"
    thyId <- identifier
    thy' <- symbol_ "begin"
        *> addItems inFile (set diffThyName thyId (defaultOpenDiffTheory ("diff" `S.member` flags0)))
        <* symbol "end"
    return thy'
  where
    addItems :: Maybe FilePath -> OpenDiffTheory -> Parser OpenDiffTheory
    addItems inFile0 thy = asum
      [ do thy' <- liftedAddHeuristic thy =<< heuristic True workDir
           addItems inFile0 thy'
      , do
           diffbuiltins
<<<<<<< HEAD
           msig <- getState
           addItems flags $ set (sigpMaudeSig . diffThySignature) msig thy
      , do _ <- functions -- typing affects only SAPIC translation, hence functions
                          -- are only added to maude signature, but not to theory.
           msig <- getState
           addItems flags $ set (sigpMaudeSig . diffThySignature) msig thy
=======
           msig <- sig <$> getState
           addItems inFile0 $ set (sigpMaudeSig . diffThySignature) msig thy
      , do functions
           msig <- sig <$> getState
           addItems inFile0 $ set (sigpMaudeSig . diffThySignature) msig thy
>>>>>>> 54a32822
      , do equations
           msig <- sig <$> getState
           addItems inFile0 $ set (sigpMaudeSig . diffThySignature) msig thy
--      , do thy' <- foldM liftedAddProtoRule thy =<< transferProto
--           addItems inFile0 thy'
      , do thy' <- liftedAddRestriction' thy =<< diffRestriction
           addItems inFile0 thy'
      , do thy' <- liftedAddRestriction' thy =<< legacyDiffAxiom
           addItems inFile0 thy'
           -- add legacy deprecation warning output
      , do thy' <- liftedAddLemma' thy =<< plainLemma workDir
           addItems inFile0 thy'
      , do thy' <- liftedAddDiffLemma thy =<< diffLemma workDir
           addItems inFile0 thy'
      , do ru <- diffRule
           thy' <- liftedAddDiffRule thy ru
           addItems inFile0 thy'
      , do r <- intrRule
           addItems inFile0 (addIntrRuleACsDiffAll [r] thy)
      , do c <- formalComment
           addItems inFile0 (addFormalCommentDiff c thy)
      , do ifdef inFile0 thy
      , do define inFile0 thy
      , do include inFile0 thy
      , do return thy
      ]
      where  workDir = takeDirectory <$> inFile

    define :: Maybe FilePath -> OpenDiffTheory -> Parser OpenDiffTheory
    define inFile0 thy = do
       flag <- try (symbol "#define") *> identifier
       modifyStateFlag (S.insert flag)
       addItems inFile0 thy

    ifdef :: Maybe FilePath -> OpenDiffTheory ->  Parser OpenDiffTheory
    ifdef inFile0 thy = do
       flagf <- symbol_ "#ifdef" *> flagdisjuncts
       flags0 <- flags <$> getState
       if evalformula flags0 flagf
         then do thy' <- addItems inFile0 thy
                 asum [do symbol_ "#else"
                          _ <- manyTill anyChar (try (symbol_ "#endif"))
                          addItems inFile0 thy'
                       ,do symbol_ "#endif"
                           addItems inFile0 thy'
                      ]

         else parseelse
         where
           parseelse =
             do _ <- manyTill anyChar (try (symbol_ "#"))
                asum
                 [do (symbol_ "else")
                     thy' <- addItems inFile0 thy
                     symbol_ "#endif"
                     addItems inFile0 thy'
                 ,do _ <- symbol_ "endif"
                     addItems inFile0 thy
                 , parseelse
                 ]

    include :: Maybe FilePath -> OpenDiffTheory -> Parser OpenDiffTheory
    include inFile0 thy = do
         filepath <- try (symbol "#include") *> filePathParser
         st <- getState
         let (thy', st') = unsafePerformIO (parseFileWState st (addItems' (Just filepath) thy) filepath)
         _ <- putState st'
         addItems inFile0 $ set (sigpMaudeSig . diffThySignature) (sig st') thy'
      where
        addItems' :: Maybe FilePath -> OpenDiffTheory -> Parser (OpenDiffTheory, ParserState)
        addItems' inFile1 thy1 = do
             thy' <- addItems inFile1 thy1
             st' <- getState
             return (thy', st')

        filePathParser = case takeDirectory <$> inFile0 of
              Nothing -> do
                x <- doubleQuoted filePath
                return (x <> [pathSeparator])
              Just s ->  do
                x <- doubleQuoted filePath
                return (s </> x)


    liftedAddHeuristic thy h = case addDiffHeuristic h thy of
        Just thy' -> return thy'
        Nothing   -> fail $ "default heuristic already defined"

    liftedAddDiffRule thy ru = case addOpenProtoDiffRule ru thy of
        Just thy' -> return thy'
        Nothing   -> fail $ "duplicate rule or inconsistent names: " ++ render (prettyRuleName $ get dprRule ru)

    liftedAddDiffLemma thy ru = case addDiffLemma ru thy of
        Just thy' -> return thy'
        Nothing   -> fail $ "duplicate Diff Lemma: " ++ render (prettyDiffLemmaName ru)

    liftedAddLemma' thy lem = if isLeftLemma lem
                                then case addLemmaDiff LHS lem thy of
                                        Just thy' -> return thy'
                                        Nothing   -> fail $ "duplicate lemma: " ++ get lName lem
                                else if isRightLemma lem
                                     then case addLemmaDiff RHS lem thy of
                                             Just thy' -> return thy'
                                             Nothing   -> fail $ "duplicate lemma: " ++ get lName lem
                                     else case addLemmaDiff RHS (addRightLemma lem) thy of
                                             Just thy' -> case addLemmaDiff LHS (addLeftLemma lem) thy' of
                                                             Just thy'' -> return thy''
                                                             Nothing   -> fail $ "duplicate lemma: " ++ get lName lem
                                             Nothing   -> fail $ "duplicate lemma: " ++ get lName lem

    liftedAddRestriction' thy rstr = if isLeftRestriction rstr
                                       then case addRestrictionDiff LHS (toRestriction rstr) thy of
                                               Just thy' -> return thy'
                                               Nothing   -> fail $ "duplicate restriction: " ++ get rstrName (toRestriction rstr)
                                       else if isRightRestriction rstr
                                               then case addRestrictionDiff RHS (toRestriction rstr) thy of
                                                  Just thy' -> return thy'
                                                  Nothing   -> fail $ "duplicate restriction: " ++ get rstrName (toRestriction rstr)
                                               else case addRestrictionDiff RHS (toRestriction rstr) thy of
                                                  Just thy' -> case addRestrictionDiff LHS (toRestriction rstr) thy' of
                                                     Just thy'' -> return thy''
                                                     Nothing   -> fail $ "duplicate restriction: " ++ get rstrName (toRestriction rstr)
                                                  Nothing   -> fail $ "duplicate restriction: " ++ get rstrName (toRestriction rstr)<|MERGE_RESOLUTION|>--- conflicted
+++ resolved
@@ -202,32 +202,18 @@
            msig <- sig <$> getState
            addItems inFile0 $ set (sigpMaudeSig . thySignature) msig thy'
       , do thy' <- options thy
-<<<<<<< HEAD
-           addItems flags thy'
-      , do
-           fs   <-  functions
-           msig <- getState
-           let thy' = foldl (flip addFunctionTypingInfo) thy fs   in
-               addItems flags $ set (sigpMaudeSig . thySignature) msig thy'
-=======
-           addItems inFile0 thy'
-      , do functions
-           msig <- sig <$> getState
-           addItems inFile0 $ set (sigpMaudeSig . thySignature) msig thy
->>>>>>> 54a32822
+           addItems inFile0 thy'      
+      , do fs <- functions
+           msig <- sig <$> getState
+           let thy' = foldl (flip addFunctionTypingInfo) thy fs in           
+             addItems inFile0 $ set (sigpMaudeSig . thySignature) msig thy'
       , do equations
            msig <- sig <$> getState
            addItems inFile0 $ set (sigpMaudeSig . thySignature) msig thy
 --      , do thy' <- foldM liftedAddProtoRule thy =<< transferProto
-<<<<<<< HEAD
 --           addItems flags thy'
       , do thy' <- liftedAddRestriction thy =<< restriction msgvar nodevar
-           addItems flags thy'
-=======
---           addItems inFile0 flags thy'
-      , do thy' <- liftedAddRestriction thy =<< restriction
-           addItems inFile0 thy'
->>>>>>> 54a32822
+           addItems inFile0 thy'
       , do thy' <- liftedAddRestriction thy =<< legacyAxiom
            addItems inFile0 thy'
            -- add legacy deprecation warning output
@@ -241,36 +227,24 @@
       , do r <- intrRule
            addItems inFile0 (addIntrRuleACs [r] thy)
       , do c <- formalComment
-<<<<<<< HEAD
-           addItems flags (addFormalComment c thy)
+           addItems inFile0 (addFormalComment c thy)      
       , do procc <- toplevelprocess thy                          -- try parsing a process
-           addItems flags (addProcess procc thy)         -- add process to theoryitems and proceed parsing (recursive addItems call)
+           addItems inFile0 (addProcess procc thy)         -- add process to theoryitems and proceed parsing (recursive addItems call)
       , do thy' <- ((liftedAddProcessDef thy) =<<) (processDef thy)     -- similar to process parsing but in addition check that process with this name is only defined once (checked via liftedAddProcessDef)
-           addItems flags thy'
+           addItems inFile0 thy'
       , do
            lem <- equivLemma thy
-           addItems flags (modify thyItems (++ [SapicItem lem]) thy)
+           addItems inFile0 (modify thyItems (++ [SapicItem lem]) thy)
       , do
            lem <- diffEquivLemma thy
-           addItems flags (modify thyItems (++ [SapicItem lem]) thy)
+           addItems inFile0 (modify thyItems (++ [SapicItem lem]) thy)
       , do thy' <- preddeclaration thy
-           addItems flags (thy')
+           addItems inFile0 (thy')
       , do thy'  <- export thy
-           addItems flags (thy')
-      , do ifdef flags thy
-      , do define flags thy
-=======
-           addItems inFile0 (addFormalComment c thy)
-      , do procc <- process thy                          -- try parsing a process
-           addItems inFile0 (addProcess procc thy)         -- add process to theoryitems and proceed parsing (recursive addItems inFile0 call)
-      , do thy' <- ((liftedAddProcessDef thy) =<<) (processDef thy)     -- similar to process parsing but in addition check that process with this name is only defined once (checked via liftedAddProcessDef)
-           addItems inFile0 thy'
-      , do thy' <- preddeclaration thy
            addItems inFile0 (thy')
       , do ifdef inFile0 thy
       , do define inFile0 thy
-      , do include inFile0 thy
->>>>>>> 54a32822
+      , do include inFile0 thy      
       , do return thy
       ]
       where workDir = (takeDirectory <$> inFile0)
@@ -358,20 +332,12 @@
            addItems inFile0 thy'
       , do
            diffbuiltins
-<<<<<<< HEAD
-           msig <- getState
-           addItems flags $ set (sigpMaudeSig . diffThySignature) msig thy
+           msig <- sig <$> getState
+           addItems inFile0 $ set (sigpMaudeSig . diffThySignature) msig thy           
       , do _ <- functions -- typing affects only SAPIC translation, hence functions
                           -- are only added to maude signature, but not to theory.
-           msig <- getState
-           addItems flags $ set (sigpMaudeSig . diffThySignature) msig thy
-=======
            msig <- sig <$> getState
            addItems inFile0 $ set (sigpMaudeSig . diffThySignature) msig thy
-      , do functions
-           msig <- sig <$> getState
-           addItems inFile0 $ set (sigpMaudeSig . diffThySignature) msig thy
->>>>>>> 54a32822
       , do equations
            msig <- sig <$> getState
            addItems inFile0 $ set (sigpMaudeSig . diffThySignature) msig thy
