{-# LANGUAGE FlexibleInstances          #-}
{-# LANGUAGE FlexibleContexts          #-}


{-# LANGUAGE PatternGuards          #-}
-- |
-- Copyright   : (c) 2010-2012 Simon Meier, Benedikt Schmidt
--               contributing in 2019: Robert Künnemann, Johannes Wocker
-- License     : GPL v3 (see LICENSE)
--
-- Maintainer  : Simon Meier <iridcode@gmail.com>
-- Portability : portable
--
-- Parsing protocol theories. See the MANUAL for a high-level description of
-- the syntax.
module Theory.Text.Parser (
    parseOpenTheory
  , parseOpenTheoryString
  , parseOpenDiffTheory
  , parseOpenDiffTheoryString
  , parseLemma
  , parseRestriction
  , parseIntruderRules
  , newVariables
  , liftedAddProtoRule
  , liftedAddRestriction
  ) where

import           Prelude                    hiding (id, (.))

import qualified Data.ByteString            as B
import qualified Data.ByteString.Char8      as BC
import           Data.Char                  (isUpper, toUpper)
import           Data.Foldable              (asum)
import           Data.Label
import           Data.Either
import qualified Data.Map                   as M
-- import           Data.Monoid                hiding (Last)
import qualified Data.Set                   as S
import qualified Data.Text                  as T
import qualified Data.Text.Encoding         as TE
import           Data.Color

import           Control.Applicative        hiding (empty, many, optional)
import           Control.Category
import           Control.Monad
import qualified Control.Monad.Fail         as Fail
import qualified Control.Monad.Catch        as Catch

import           Text.Parsec                hiding ((<|>))
import           Text.PrettyPrint.Class     (render)

-- import           System.Process

-- import qualified Extension.Data.Label       as L

import           Term.Substitution
import           Term.SubtermRule
import           Theory
import           Theory.Sapic
import           Theory.Text.Parser.Token

import           Debug.Trace

import           Data.Functor.Identity

------------------------------------------------------------------------------
-- ParseRestriction datatype and functions to parse diff restrictions
------------------------------------------------------------------------------

-- | A restriction describes a property that must hold for all traces.
-- | Restrictions are always used as lemmas in proofs.
data ParseRestriction = ParseRestriction
       { pRstrName       :: String
       , pRstrAttributes :: [RestrictionAttribute]
       , pRstrFormula    :: LNFormula
       }
       deriving( Eq, Ord, Show )


-- | True iff the restriction is a LHS restriction.
isLeftRestriction :: ParseRestriction -> Bool
isLeftRestriction rstr =
     LHSRestriction `elem` pRstrAttributes rstr

-- | True iff the restriction is a RHS restriction.
isRightRestriction :: ParseRestriction -> Bool
isRightRestriction rstr =
     RHSRestriction `elem` pRstrAttributes rstr

-- -- | True iff the restriction is a Both restriction.
-- isBothRestriction :: ParseRestriction -> Bool
-- isBothRestriction rstr =
--      (BothRestriction `elem` pRstrAttributes rstr)

-- | Converts ParseRestrictions to Restrictions
toRestriction :: ParseRestriction -> Restriction
toRestriction rstr = Restriction (pRstrName rstr) (pRstrFormula rstr)

------------------------------------------------------------------------------
-- Lexing and parsing theory files and proof methods
------------------------------------------------------------------------------

-- | Parse a security protocol theory file.
parseOpenTheory :: [String] -- ^ Defined flags
                -> FilePath
                -> IO OpenTheory
parseOpenTheory flags file = parseFile (theory flags) file

-- | Parse a security protocol theory file.
parseOpenDiffTheory :: [String] -- ^ Defined flags
                -> FilePath
                -> IO OpenDiffTheory
parseOpenDiffTheory flags = parseFile (diffTheory flags)


-- | Parse DH intruder rules.
parseIntruderRules
    :: MaudeSig -> String -> B.ByteString -> Either ParseError [IntrRuleAC]
parseIntruderRules msig ctxtDesc =
    parseString ctxtDesc (setState msig >> many intrRule)
  . T.unpack . TE.decodeUtf8

-- | Parse a security protocol theory from a string.
parseOpenTheoryString :: [String]  -- ^ Defined flags.
                      -> String -> Either ParseError OpenTheory
parseOpenTheoryString flags = parseString "<unknown source>" (theory flags)

-- | Parse a security protocol theory from a string.
parseOpenDiffTheoryString :: [String]  -- ^ Defined flags.
                      -> String -> Either ParseError OpenDiffTheory
parseOpenDiffTheoryString flags = parseString "<unknown source>" (diffTheory flags)

-- | Parse a lemma for an open theory from a string.
parseLemma :: String -> Either ParseError (SyntacticLemma ProofSkeleton)
parseLemma = parseString "<unknown source>" lemma

-- | Parse a lemma for an open theory from a string.
parseRestriction :: String -> Either ParseError SyntacticRestriction
parseRestriction = parseString "<unknown source>" (restriction msgvar nodevar)

------------------------------------------------------------------------------
-- Parsing Terms
------------------------------------------------------------------------------

-- | Parse a lit with logical variables parsed by @varp@
vlit :: Parser v -> Parser (NTerm v)
vlit varp = asum [freshTerm <$> freshName, pubTerm <$> pubName, varTerm <$> varp]

-- | Parse an lit with logical variables.
llit :: Parser LNTerm
llit = vlit msgvar

-- | Parse an lit with logical variables without public names in single constants.
llitNoPub :: Parser LNTerm
llitNoPub = asum [freshTerm <$> freshName, varTerm <$> msgvar]

-- | Parse an lit with logical typed variables for SAPIC
ltypedlit :: Parser SapicTerm
ltypedlit = vlit sapicvar

-- | Lookup the arity of a non-ac symbol. Fails with a sensible error message
-- if the operator is not known.
lookupArity :: String -> Parser (Int, Privacy)
lookupArity op = do
    maudeSig <- getState
    case lookup (BC.pack op) (S.toList (noEqFunSyms maudeSig) ++ [(emapSymString, (2,Public))]) of
        Nothing    -> fail $ "unknown operator `" ++ op ++ "'"
        Just (k,priv) -> return (k,priv)

-- | Parse an n-ary operator application for arbitrary n.
naryOpApp :: Ord l => Bool -> Parser (Term l) -> Parser (Term l)
naryOpApp eqn plit = do
    op <- identifier
    --traceM $ show op ++ " " ++ show eqn
    when (eqn && op `elem` ["mun", "one", "exp", "mult", "inv", "pmult", "em", "zero", "xor"])
      $ error $ "`" ++ show op ++ "` is a reserved function name for builtins."
    (k,priv) <- lookupArity op
    ts <- parens $ if k == 1
                     then return <$> tupleterm eqn plit
                     else commaSep (msetterm eqn plit)
    let k' = length ts
    when (k /= k') $
        fail $ "operator `" ++ op ++"' has arity " ++ show k ++
               ", but here it is used with arity " ++ show k'
    let app o = if BC.pack op == emapSymString then fAppC EMap else fAppNoEq o
    return $ app (BC.pack op, (k,priv)) ts

-- | Parse a binary operator written as @op{arg1}arg2@.
binaryAlgApp :: Ord l => Bool -> Parser (Term l) -> Parser (Term l)
binaryAlgApp eqn plit = do
    op <- identifier
    when (eqn && op `elem` ["mun", "one", "exp", "mult", "inv", "pmult", "em", "zero", "xor"])
      $ error $ "`" ++ show op ++ "` is a reserved function name for builtins."
    (k,priv) <- lookupArity op
    arg1 <- braced (tupleterm eqn plit)
    arg2 <- term plit eqn
    when (k /= 2) $ fail
      "only operators of arity 2 can be written using the `op{t1}t2' notation"
    return $ fAppNoEq (BC.pack op, (2,priv)) [arg1, arg2]

diffOp :: Ord l => Bool -> Parser (Term l) -> Parser (Term l)
diffOp eqn plit = do
  ts <- symbol "diff" *> parens (commaSep (msetterm eqn plit))
  when (2 /= length ts) $ fail
    "the diff operator requires exactly 2 arguments"
  diff <- enableDiff <$> getState
  when eqn $ fail $
    "diff operator not allowed in equations"
  when (not diff) $ fail $
    "diff operator found, but flag diff not set"
  let arg1 = head ts
  let arg2 = head (tail ts)
  return $ fAppDiff (arg1, arg2)

-- | Parse a term.
term :: Ord l => Parser (Term l) -> Bool -> Parser (Term l)
term plit eqn = asum
    [ pairing       <?> "pairs"
    , parens (msetterm eqn plit)
    , symbol "1" *> pure fAppOne
    , application <?> "function application"
    , nullaryApp
    , plit
    ]
    <?> "term"
  where
    application = asum $ map (try . ($ plit)) [naryOpApp eqn, binaryAlgApp eqn, diffOp eqn]
    pairing = angled (tupleterm eqn plit)
    nullaryApp = do
      maudeSig <- getState
      -- FIXME: This try should not be necessary.
      asum [ try (symbol (BC.unpack sym)) *> pure (fApp (NoEq (sym,(0,priv))) [])
           | NoEq (sym,(0,priv)) <- S.toList $ funSyms maudeSig ]

-- | A left-associative sequence of exponentations.
expterm :: Ord l => Bool -> Parser (Term l) -> Parser (Term l)
expterm eqn plit = chainl1 (term plit eqn) ((\a b -> fAppExp (a,b)) <$ opExp)

-- | A left-associative sequence of multiplications.
multterm :: Ord l => Bool -> Parser (Term l) -> Parser (Term l)
multterm eqn plit = do
    dh <- enableDH <$> getState
    if dh && not eqn -- if DH is not enabled, do not accept 'multterm's and 'expterm's
        then chainl1 (expterm eqn plit) ((\a b -> fAppAC Mult [a,b]) <$ opMult)
        else term plit eqn

-- | A left-associative sequence of xors.
xorterm :: Ord l => Bool -> Parser (Term l) -> Parser (Term l)
xorterm eqn plit = do
    xor <- enableXor <$> getState
    if xor && not eqn-- if xor is not enabled, do not accept 'xorterms's
        then chainl1 (multterm eqn plit) ((\a b -> fAppAC Xor [a,b]) <$ opXor)
        else multterm eqn plit

-- | A left-associative sequence of multiset unions.
msetterm :: Ord l => Bool -> Parser (Term l) -> Parser (Term l)
msetterm eqn plit = do
    mset <- enableMSet <$> getState
    if mset && not eqn-- if multiset is not enabled, do not accept 'msetterms's
        then chainl1 (xorterm eqn plit) ((\a b -> fAppAC Union [a,b]) <$ opPlus)
        else xorterm eqn plit

-- | A right-associative sequence of tuples.
tupleterm :: Ord l => Bool -> Parser (Term l) -> Parser (Term l)
tupleterm eqn plit = chainr1 (msetterm eqn plit) ((\a b -> fAppPair (a,b)) <$ comma)

-- | Parse a fact annotation
factAnnotation :: Parser FactAnnotation
factAnnotation = asum
  [ opPlus  *> pure SolveFirst
  , opMinus *> pure SolveLast
  , symbol "no_precomp" *> pure NoSources
  ]

-- | Parse a fact that does not necessarily have a term in it.
fact' :: Parser t -> Parser (Fact t)
fact' pterm = try (
    do multi <- option Linear (opBang *> pure Persistent)
       i     <- identifier
       case i of
         []                -> fail "empty identifier"
         (c:_) | isUpper c -> if (map toUpper i == "FR") && multi == Persistent then fail "fresh facts cannot be persistent" else return ()
               | otherwise -> fail "facts must start with upper-case letters"
       ts    <- parens (commaSep pterm)
       ann   <- option [] $ list factAnnotation
       mkProtoFact multi i (S.fromList ann) ts
    <?> "fact" )
  where
    singleTerm _ constr [t] = return $ constr t
    singleTerm f _      ts  = fail $ "fact '" ++ f ++ "' used with arity " ++
                                     show (length ts) ++ " instead of arity one"

    mkProtoFact multi f ann = case map toUpper f of
      "OUT" -> singleTerm f outFact
      "IN"  -> singleTerm f (inFactAnn ann)
      "KU"  -> singleTerm f kuFact
      "KD"  -> singleTerm f kdFact
      "DED" -> singleTerm f dedLogFact
      "FR"  -> singleTerm f freshFact
      _     -> return . protoFactAnn multi f ann

-- | Parse a fact.
fact :: Ord l => Parser (Term l) -> Parser (Fact (Term l))
<<<<<<< HEAD
fact litp = fact' (msetterm litp)
=======
fact plit = fact' (msetterm False plit)
>>>>>>> 54759898

------------------------------------------------------------------------------
-- Parsing Rules
------------------------------------------------------------------------------

-- | Parse a "(modulo ..)" information.
modulo :: String -> Parser ()
modulo thy = parens $ symbol_ "modulo" *> symbol_ thy

moduloE, moduloAC :: Parser ()
moduloE   = modulo "E"
moduloAC  = modulo "AC"

{- -- This has not been renamed from typing to source, as it is unclear.
-- | Parse a typing assertion modulo E.
typeAssertions :: Parser TypingE
typeAssertions = fmap TypingE $
    do try (symbols ["type", "assertions"])
       optional moduloE
       colon
       many1 ((,) <$> (try (msgvar <* colon))
                  <*> ( commaSep1 (try $ multterm llit) <|>
                        (opMinus *> pure [])
                      )
             )
    <|> pure []
-}

-- | Parse a 'RuleAttribute'.
ruleAttribute :: Parser RuleAttribute
ruleAttribute = asum
    [ symbol "colour=" *> (RuleColor <$> parseColor)
    , symbol "color="  *> (RuleColor <$> parseColor)
    ]
  where
    parseColor = do
        hc <- hexColor
        case hexToRGB hc of
            Just rgb  -> return rgb
            Nothing -> fail $ "Color code " ++ show hc ++ " could not be parsed to RGB"

-- | Parse RuleInfo
protoRuleInfo :: Parser ProtoRuleEInfo
protoRuleInfo = do
                _ <- symbol "rule"
                _ <- optional moduloE
                ident <- identifier
                att <- option [] $ list ruleAttribute
                _ <- colon
                return $ ProtoRuleEInfo (StandRule ident) att []

-- | Parse a protocol rule. For the special rules 'Reveal_fresh', 'Fresh',
-- 'Knows', and 'Learn' no rule is returned as the default theory already
-- contains them.
diffRule :: Parser (DiffProtoRule)
diffRule = do
    ri@(ProtoRuleEInfo (StandRule name) _ _)  <- try protoRuleInfo
    when (name `elem` reservedRuleNames) $
        fail $ "cannot use reserved rule name '" ++ name ++ "'"
    subst <- option emptySubst letBlock
    (ps0,as0,cs0,rs0) <- genericRule
    let (ps,as,cs,rs) = apply subst (ps0,as0,cs0,rs0)
    leftRight  <- optionMaybe ( (,) <$> (symbol "left"  *> protoRule) <*> (symbol "right" *> protoRule))
    return $ DiffProtoRule (Rule (modify preRestriction (++ rs) ri) ps cs as (newVariables ps $ cs ++ as)) leftRight

-- | Parse a protocol rule. For the special rules 'Reveal_fresh', 'Fresh',
-- 'Knows', and 'Learn' no rule is returned as the default theory already
-- contains them
protoRule :: Parser (OpenProtoRule)
protoRule = do
    ri@(ProtoRuleEInfo (StandRule name ) _ _)  <- try protoRuleInfo
    when (name `elem` reservedRuleNames) $
        fail $ "cannot use reserved rule name '" ++ name ++ "'"
    subst <- option emptySubst letBlock
    (ps0,as0,cs0,rs0) <- genericRule msgvar nodevar
    let (ps,as,cs,rs) = apply subst (ps0,as0,cs0,rs0)
    variants <- option [] $ symbol "variants" *> commaSep1 protoRuleAC
    return $ OpenProtoRule (Rule (modify preRestriction (++ rs) ri) ps cs as (newVariables ps $ cs ++ as)) variants

-- | Parse RuleInfo
protoRuleACInfo :: Parser ProtoRuleACInfo
protoRuleACInfo = (ProtoRuleACInfo <$> (StandRule <$>
                                        (symbol "rule" *> moduloAC *> identifier))
                               <*> (option [] $ list ruleAttribute))
                               <*> pure (Disj [emptySubstVFresh]) <*> pure []
                               <*  colon

-- | Parse a protocol rule variant modulo AC.
protoRuleAC :: Parser ProtoRuleAC
protoRuleAC = do
    ri@(ProtoRuleACInfo (StandRule name) _ _ _)  <- try protoRuleACInfo
    when (name `elem` reservedRuleNames) $
        fail $ "cannot use reserved rule name '" ++ name ++ "'"
    subst <- option emptySubst letBlock
    (ps0,as0,cs0,rs0) <- genericRule
    let (ps,as,cs,_) = apply subst (ps0,as0,cs0,rs0)
    return $ Rule ri ps cs as (newVariables ps $ cs ++ as)

-- | Parse a let block with bottom-up application semantics.
-- genericletBlock :: Parser (Term (Lit c v)) -> Parser (Subst c v)
genericletBlock :: (IsVar v) =>  Parser v -> Parser (Subst Name v)
genericletBlock varp = 
    toSubst <$> (symbol "let" *> many1 definition <* symbol "in")
  where
    toSubst = foldr1 compose . map (substFromList . return)
<<<<<<< HEAD
    definition = (,) <$> (varp <* equalSign) <*> msetterm (vlit varp)


letBlock :: Parser LNSubst
letBlock = genericletBlock (sortedLVar [LSortMsg])
=======
    definition = (,) <$> (sortedLVar [LSortMsg] <* equalSign) <*> msetterm False llit
>>>>>>> 54759898

-- | Parse an intruder rule.
intrRule :: Parser IntrRuleAC
intrRule = do
    info <- try (symbol "rule" *> moduloAC *> intrInfo <* colon)
    (ps,as,cs,[]) <- genericRule msgvar nodevar -- intruder rules should not introduce restrictions.
    return $ Rule info ps cs as (newVariables ps cs)
  where
    intrInfo = do
        name     <- identifier
        limit    <- option 0 natural
-- FIXME: Parse whether we have a subterm rule or a constant rule
--        Currently we (wrongly) always assume that we have a subterm rule, this prohibits recomputing variants
        case name of
          'c':cname -> return $ ConstrRule (BC.pack cname)
          'd':dname -> return $ DestrRule (BC.pack dname) (fromIntegral limit) True False
          _         -> fail $ "invalid intruder rule name '" ++ name ++ "'"

embeddedRestriction :: Parser a -> Parser a
embeddedRestriction factParser = symbol "_restrict" *> parens factParser <?> "restriction"

<<<<<<< HEAD
-- factOrRestr ::  Parser (Either SyntacticLNFormula LNFact)
factOrRestr :: (Ord v, Hinted v) => Parser v -> Parser v 
                -> Parser (Either (SyntacticNFormula v) (NFact v))
factOrRestr varp nodep = Right <$> fact (vlit varp) 
              <|> Left <$> embeddedRestriction (standardFormula varp nodep)
=======
factOrRestr ::  Parser (Either SyntacticLNFormula LNFact)
factOrRestr = Right <$> fact llit
              <|> Left <$> embeddedRestriction standardFormula
>>>>>>> 54759898

genericRule :: (Ord v, Hinted v) => Parser v -> Parser v -> Parser ([Fact (NTerm v)], [Fact (NTerm v)], [Fact (NTerm v)], [SyntacticFormula (String, LSort) Name v]) --- lhs, actions, rhs, restrictions
genericRule varp nodep = do
    lhs         <- list (fact (vlit varp))
    actsAndRsts <-
        (   (pure [] <* symbol "-->")
        <|> (symbol "--[" *> commaSep (factOrRestr varp nodep) <* symbol "]->")
        )
    rhs <- list (fact (vlit varp))
    return (lhs, rights actsAndRsts, rhs, lefts actsAndRsts)

newVariables :: [LNFact] -> [LNFact] -> [LNTerm]
newVariables prems concs = map varTerm $ S.toList newvars
  where
    newvars = S.difference concvars premvars
    premvars = S.fromList $ concatMap getFactVariables prems
    concvars = S.fromList $ concatMap getFactVariables concs

{-
-- | Add facts to a rule.
addFacts :: String        -- ^ Command to be used: add_concs, add_prems
         -> Parser (String, [LNFact])
addFacts cmd =
    (,) <$> (symbol cmd *> identifier <* colon) <*> commaSep1 fact
-}

------------------------------------------------------------------------------
-- Parsing transfer notation
------------------------------------------------------------------------------

{-
-- | Parse an lit with strings for both constants as well as variables.
tlit :: Parser TTerm
tlit = asum
    [ constTerm <$> singleQuoted identifier
    , varTerm  <$> identifier
    ]
-- | Parse a single transfer.
transfer :: Parser Transfer
transfer = do
  tf <- (\l -> Transfer l Nothing Nothing) <$> identifier <* kw DOT
  (do right <- kw RIGHTARROW *> identifier <* colon
      desc <- transferDesc
      return $ tf { tfRecv = Just (desc right) }
   <|>
   do right <- kw LEFTARROW *> identifier <* colon
      descr <- transferDesc
      (do left <- try $ identifier <* kw LEFTARROW <* colon
          descl <- transferDesc
          return $ tf { tfSend = Just (descr right)
                      , tfRecv = Just (descl left) }
       <|>
       do return $ tf { tfSend = Just (descr right) }
       )
   <|>
   do left <- identifier
      (do kw RIGHTARROW
          (do right <- identifier <* colon
              desc <- transferDesc
              return $ tf { tfSend = Just (desc left)
                          , tfRecv = Just (desc right) }
           <|>
           do descl <- colon *> transferDesc
              (do right <- kw RIGHTARROW *> identifier <* colon
                  descr <- transferDesc
                  return $ tf { tfSend = Just (descl left)
                              , tfRecv = Just (descr right) }
               <|>
               do return $ tf { tfSend = Just (descl left) }
               )
           )
       <|>
       do kw LEFTARROW
          (do desc <- colon *> transferDesc
              return $ tf { tfRecv = Just (desc left) }
           <|>
           do right <- identifier <* colon
              desc <- transferDesc
              return $ tf { tfSend = Just (desc right)
                          , tfRecv = Just (desc left) }
           )
       )
    )
  where
    transferDesc = do
        ts        <- tupleterm tlit
        moreConcs <- (symbol "note" *> many1 (try $ fact tlit))
                     <|> pure []
        types     <- typeAssertions
        return $ \a -> TransferDesc a ts moreConcs types
-- | Parse a protocol in transfer notation
transferProto :: Parser [ProtoRuleE]
transferProto = do
    name <- symbol "anb-proto" *> identifier
    braced (convTransferProto name <$> abbrevs <*> many1 transfer)
  where
    abbrevs = (symbol "let" *> many1 abbrev) <|> pure []
    abbrev = (,) <$> try (identifier <* kw EQUAL) <*> multterm tlit
-}

------------------------------------------------------------------------------
-- Parsing Standard and Guarded Formulas
------------------------------------------------------------------------------
-- | Parse an atom with possibly bound logical variables.
blatom :: (Hinted v, Ord v) => Parser v -> Parser v -> Parser (SyntacticAtom (VTerm Name (BVar v)))
blatom varp nodep = (fmap (fmapTerm (fmap Free))) <$> asum
  [ Last        <$> try (symbol "last" *> parens nodevarTerm)        <?> "last atom"
<<<<<<< HEAD
  , flip Action <$> try (fact (vlit varp) <* opAt)        <*> nodevarTerm   <?> "action atom"
  , Syntactic . Pred <$> try (fact (vlit varp))                    <?> "predicate atom"
  , Less        <$> try (nodevarTerm <* opLess)    <*> nodevarTerm   <?> "less atom"
  , EqE         <$> try (msetterm (vlit varp) <* opEqual) <*> msetterm (vlit varp) <?> "term equality"
=======
  , flip Action <$> try (fact llit <* opAt)        <*> nodevarTerm   <?> "action atom"
  , Syntactic . Pred <$> try (fact llit)                             <?> "predicate atom"
  , Less        <$> try (nodevarTerm <* opLess)    <*> nodevarTerm   <?> "less atom"
  , EqE         <$> try (msetterm False llit <* opEqual) <*> msetterm False llit <?> "term equality"
>>>>>>> 54759898
  , EqE         <$>     (nodevarTerm  <* opEqual)  <*> nodevarTerm   <?> "node equality"
  ]
  where
    nodevarTerm = (lit . Var) <$> nodep

-- | Parse an atom of a formula.
fatom :: (Hinted v, Ord v) => Parser v -> Parser v -> Parser (SyntacticNFormula v)
fatom varp nodep = asum
  [ pure lfalse <* opLFalse
  , pure ltrue  <* opLTrue
  , Ato <$> try (blatom varp nodep)
  , quantification
  , parens (iff varp nodep)
  ]
  where
    quantification = do
        q <- (pure forall <* opForall) <|> (pure exists <* opExists)
        vs <- many1 (try varp <|> nodep)  <* dot
        f  <- iff varp nodep
        return $ foldr (hinted q) f vs

-- | Parse a negation.
negation :: (Hinted v, Ord v) => Parser v -> Parser v -> Parser (SyntacticNFormula v)
negation varp nodep = opLNot *> (Not <$> (fatom varp nodep)) <|> (fatom varp nodep)

-- | Parse a left-associative sequence of conjunctions.
conjuncts :: (Hinted v, Ord v) => Parser v -> Parser v -> Parser (SyntacticNFormula v)
conjuncts varp nodep = chainl1 (negation varp nodep) ((.&&.) <$ opLAnd)

-- | Parse a left-associative sequence of disjunctions.
disjuncts :: (Hinted v, Ord v) => Parser v -> Parser v -> Parser (SyntacticNFormula v)
disjuncts varp nodep = chainl1 (conjuncts varp nodep) ((.||.) <$ opLOr)

-- | An implication.
imp :: (Hinted v, Ord v) => Parser v -> Parser v -> Parser (SyntacticNFormula v)
imp varp nodep = do
  lhs <- disjuncts varp nodep
  asum [ opImplies *> ((lhs .==>.) <$> imp varp nodep)
       , pure lhs ]

-- | An logical equivalence.
<<<<<<< HEAD
-- iff :: Parser SyntacticLNFormula 
-- iff :: Parser (VTerm n v) -> Parser (SyntacticFormula (String, LSort) n v)
iff :: (Hinted v, Ord v) => Parser v  -> Parser v -> Parser (SyntacticNFormula v)
iff varp nodep = do
  lhs <- imp varp nodep
  asum [opLEquiv *> ((lhs .<=>.) <$> imp varp nodep), pure lhs ]
=======
iff :: Parser SyntacticLNFormula
iff = do
  lhs <- imp
  asum [opLEquiv *> ((lhs .<=>.) <$> imp), pure lhs ]
>>>>>>> 54759898

-- | Parse a standard formula.
-- standardFormula :: Parser (SyntacticLNFormula)
standardFormula :: (Hinted v, Ord v) => Parser v  -> Parser v -> Parser (SyntacticNFormula v)
standardFormula = iff 


plainFormula :: Parser LNFormula
plainFormula = try $ do
    lnf <- toLNFormula <$> (standardFormula msgvar nodevar)
    case lnf of
        Nothing -> fail "Syntactic sugar is not allowed, guarded formula expected."
        Just lnf' -> return lnf'

-- | Parse a guarded formula using the hack of parsing a standard formula and
-- converting it afterwards.
-- FIXME: Write a proper parser.
guardedFormula :: Parser LNGuarded
guardedFormula = do
    pf <- plainFormula
    case formulaToGuarded pf of
           Left d   -> fail $ render d
           Right gf -> return gf


------------------------------------------------------------------------------
-- Parsing Restrictions
------------------------------------------------------------------------------

-- | Parse a 'RestrictionAttribute'.
restrictionAttribute :: Parser RestrictionAttribute
restrictionAttribute = asum
  [ symbol "left"          *> pure LHSRestriction
  , symbol "right"         *> pure RHSRestriction
  , symbol "both"          *> pure BothRestriction
  ]

-- | Parse a restriction.
restriction :: (Hinted v, Ord v) => Parser v -> Parser v 
                -> Parser (ProtoRestriction (SyntacticNFormula v))
restriction varp nodep = Restriction <$> (symbol "restriction" *> identifier <* colon)
                          <*> doubleQuoted (standardFormula varp nodep)

-- | Fail on parsing an old "axiom" keyword.
--legacyAxiom :: Parser Restriction
--legacyAxiom = symbol "axiom" *> fail "Using 'axiom' is retired notation, replace all uses of 'axiom' by 'restriction'."

-- | Parse a legacy axiom, now called restriction.
legacyAxiom :: Parser SyntacticRestriction
legacyAxiom = trace ("Deprecation Warning: using 'axiom' is retired notation, replace all uses of 'axiom' by 'restriction'.") Restriction <$> (symbol "axiom" *> identifier <* colon)
                          <*> doubleQuoted (standardFormula msgvar nodevar)

-- | Parse a diff restriction.
diffRestriction :: Parser ParseRestriction
diffRestriction = ParseRestriction <$> (symbol "restriction" *> identifier)
                    <*> (option [] $ list restrictionAttribute)
                    <*> (colon *> doubleQuoted plainFormula)

-- | Fail on parsing an old "axiom" keyword.
--legacyDiffAxiom :: Parser ParseRestriction
--legacyDiffAxiom = symbol "axiom" *> fail "Using 'axiom' is retired notation, replace all uses of 'axiom' by 'restriction'."

-- | Parse a legacy diff axiom, now called restriction. Emits warning.
legacyDiffAxiom :: Parser ParseRestriction
legacyDiffAxiom = trace ("Deprecation Warning: using 'axiom' is retired notation, replace all uses of 'axiom' by 'restriction'.") ParseRestriction <$> (symbol "axiom" *> identifier)
              <*> (option [] $ list restrictionAttribute)
              <*> (colon *> doubleQuoted plainFormula)

------------------------------------------------------------------------------
-- Parsing Lemmas
------------------------------------------------------------------------------

-- | Parse a 'LemmaAttribute'.
lemmaAttribute :: Bool -> Parser LemmaAttribute
lemmaAttribute diff = asum
  [ symbol "typing"        *> trace ("Deprecation Warning: using 'typing' is retired notation, replace all uses of 'typing' by 'sources'.\n") pure SourceLemma -- legacy support, emits deprecation warning
--  , symbol "typing"        *> fail "Using 'typing' is retired notation, replace all uses of 'typing' by 'sources'."
  , symbol "sources"       *> pure SourceLemma
  , symbol "reuse"         *> pure ReuseLemma
  , symbol "diff_reuse"    *> pure ReuseDiffLemma
  , symbol "use_induction" *> pure InvariantLemma
  , symbol "hide_lemma="   *> (HideLemma <$> identifier)
  , symbol "heuristic="    *> (LemmaHeuristic <$> parseGoalRanking)
  , symbol "left"          *> pure LHSLemma
  , symbol "right"         *> pure RHSLemma
--   , symbol "both"          *> pure BothLemma
  ]
  where
    parseGoalRanking = case diff of
        True  -> map charToGoalRankingDiff <$> many1 letter
        False -> map charToGoalRanking     <$> many1 letter

-- | Parse a 'TraceQuantifier'.
traceQuantifier :: Parser TraceQuantifier
traceQuantifier = asum
  [ symbol "all-traces" *> pure AllTraces
  , symbol "exists-trace"  *> pure ExistsTrace
  ]

protoLemma :: Parser f -> Parser (ProtoLemma f ProofSkeleton)
protoLemma parseFormula = skeletonLemma <$> (symbol "lemma" *> optional moduloE *> identifier)
                      <*> (option [] $ list (lemmaAttribute False))
                      <*> (colon *> option AllTraces traceQuantifier)
                      <*> doubleQuoted parseFormula
                      <*> (proofSkeleton <|> pure (unproven ()))

-- | Parse a lemma.
lemma :: Parser (SyntacticLemma ProofSkeleton)
lemma = protoLemma $ standardFormula msgvar nodevar

-- | Parse a lemma w/o syntactic sugar
plainLemma :: Parser (Lemma ProofSkeleton)
plainLemma = protoLemma plainFormula

-- | Parse a diff lemma.
diffLemma :: Parser (DiffLemma DiffProofSkeleton)
diffLemma = skeletonDiffLemma <$> (symbol "diffLemma" *> identifier)
                              <*> (option [] $ list (lemmaAttribute True))
                              <*> (colon *> (diffProofSkeleton <|> pure (diffUnproven ())))


------------------------------------------------------------------------------
-- Parsing Proofs
------------------------------------------------------------------------------

-- | Parse a node premise.
nodePrem :: Parser NodePrem
nodePrem = parens ((,) <$> nodevar
                       <*> (comma *> fmap (PremIdx . fromIntegral) natural))

-- | Parse a node conclusion.
nodeConc :: Parser NodeConc
nodeConc = parens ((,) <$> nodevar
                       <*> (comma *> fmap (ConcIdx .fromIntegral) natural))

-- | Parse a goal.
goal :: Parser Goal
goal = asum
    [ premiseGoal
    , actionGoal
    , chainGoal
    , disjSplitGoal
    , eqSplitGoal
    ]
  where
    actionGoal = do
        fa <- try (fact llit <* opAt)
        i  <- nodevar
        return $ ActionG i fa

    premiseGoal = do
        (fa, v) <- try ((,) <$> fact llit <*> opRequires)
        i  <- nodevar
        return $ PremiseG (i, v) fa

    chainGoal = ChainG <$> (try (nodeConc <* opChain)) <*> nodePrem

    disjSplitGoal = (DisjG . Disj) <$> sepBy1 guardedFormula (symbol "∥")

    eqSplitGoal = try $ do
        symbol_ "splitEqs"
        parens $ (SplitG . SplitId . fromIntegral) <$> natural


-- | Parse a proof method.
proofMethod :: Parser ProofMethod
proofMethod = asum
  [ symbol "sorry"         *> pure (Sorry Nothing)
  , symbol "simplify"      *> pure Simplify
  , symbol "solve"         *> (SolveGoal <$> parens goal)
  , symbol "contradiction" *> pure (Contradiction Nothing)
  , symbol "induction"     *> pure Induction
  ]

-- | Parse a proof skeleton.
proofSkeleton :: Parser ProofSkeleton
proofSkeleton =
    solvedProof <|> finalProof <|> interProof
  where
    solvedProof =
        symbol "SOLVED" *> pure (LNode (ProofStep Solved ()) M.empty)

    finalProof = do
        method <- symbol "by" *> proofMethod
        return (LNode (ProofStep method ()) M.empty)

    interProof = do
        method <- proofMethod
        cases  <- (sepBy oneCase (symbol "next") <* symbol "qed") <|>
                  ((return . (,) "") <$> proofSkeleton          )
        return (LNode (ProofStep method ()) (M.fromList cases))

    oneCase = (,) <$> (symbol "case" *> identifier) <*> proofSkeleton

-- | Parse a proof method.
diffProofMethod :: Parser DiffProofMethod
diffProofMethod = asum
  [ symbol "sorry"            *> pure (DiffSorry Nothing)
  , symbol "rule-equivalence" *> pure DiffRuleEquivalence
  , symbol "backward-search"  *> pure DiffBackwardSearch
  , symbol "step"             *> (DiffBackwardSearchStep <$> parens proofMethod)
  , symbol "ATTACK"           *> pure DiffAttack
  ]

-- | Parse a diff proof skeleton.
diffProofSkeleton :: Parser DiffProofSkeleton
diffProofSkeleton =
    solvedProof <|> finalProof <|> interProof
  where
    solvedProof =
        symbol "MIRRORED" *> pure (LNode (DiffProofStep DiffMirrored ()) M.empty)

    finalProof = do
        method <- symbol "by" *> diffProofMethod
        return (LNode (DiffProofStep method ()) M.empty)

    interProof = do
        method <- diffProofMethod
        cases  <- (sepBy oneCase (symbol "next") <* symbol "qed") <|>
                  ((return . (,) "") <$> diffProofSkeleton          )
        return (LNode (DiffProofStep method ()) (M.fromList cases))

    oneCase = (,) <$> (symbol "case" *> identifier) <*> diffProofSkeleton

------------------------------------------------------------------------------
-- Parsing Signatures
------------------------------------------------------------------------------

-- | Builtin signatures.
builtins :: OpenTheory -> Parser OpenTheory
builtins thy0 =do
            _  <- symbol "builtins"
            _  <- colon
            l <- commaSep1 builtinTheory -- l is list of lenses to set options to true with
                                         -- builtinTheory modifies signature in state.
            return $ foldl setOption' thy0 l
  where
    setOption' thy Nothing  = thy
    setOption' thy (Just l) = setOption l thy
    extendSig msig = do
        modifyState (`mappend` msig)
        return Nothing
    builtinTheory = asum
      [ try (symbol "diffie-hellman")
          *> extendSig dhMaudeSig
      , try (symbol "bilinear-pairing")
          *> extendSig bpMaudeSig
      , try (symbol "multiset")
          *> extendSig msetMaudeSig
      , try (symbol "xor")
          *> extendSig xorMaudeSig
      , try (symbol "symmetric-encryption")
          *> extendSig symEncMaudeSig
      , try (symbol "asymmetric-encryption")
          *> extendSig asymEncMaudeSig
      , try (symbol "signing")
          *> extendSig signatureMaudeSig
      , try (symbol "revealing-signing")
          *> extendSig revealSignatureMaudeSig
      , try (symbol "locations-report")
          *>  do
          modifyState (`mappend` locationReportMaudeSig)
          return (Just transReport)
      , try ( symbol "reliable-channel")
             *> return (Just transReliable)
      , symbol "hashing"
          *> extendSig hashMaudeSig
      ]

diffbuiltins :: Parser ()
diffbuiltins =
    symbol "builtins" *> colon *> commaSep1 builtinTheory *> pure ()
  where
    extendSig msig = modifyState (`mappend` msig)
    builtinTheory = asum
      [ try (symbol "diffie-hellman")
          *> extendSig dhMaudeSig
      , try (symbol "bilinear-pairing")
          *> extendSig bpMaudeSig
      , try (symbol "multiset")
          *> extendSig msetMaudeSig
      , try (symbol "xor")
          *> extendSig xorMaudeSig
      , try (symbol "symmetric-encryption")
          *> extendSig symEncMaudeSig
      , try (symbol "asymmetric-encryption")
          *> extendSig asymEncMaudeSig
      , try (symbol "signing")
          *> extendSig signatureMaudeSig
      , try (symbol "revealing-signing")
          *> extendSig revealSignatureMaudeSig
      , symbol "hashing"
          *> extendSig hashMaudeSig
      ]


functionType :: Parser ([SapicType], SapicType)
functionType = try (do
                    _  <- opSlash
                    k  <- fromIntegral <$> natural
                    return (replicate k defaultSapicType, defaultSapicType)
                   ) 
                <|>(do
                    argTypes  <- parens (commaSep (Just <$> identifier))
                    _         <- colon
                    outType   <- Just <$> identifier
                    return (argTypes, outType)
                    )

function :: Parser SapicFunSym
function =  do
        f   <- BC.pack <$> identifier
        (argTypes,outType) <- functionType
        priv <- option Public (symbol "[private]" *> pure Private)
        if (BC.unpack f `elem` ["mun", "one", "exp", "mult", "inv", "pmult", "em", "zero", "xor"])
          then fail $ "`" ++ BC.unpack f ++ "` is a reserved function name for builtins."
          else return ()
        sig <- getState
        let k = length argTypes  in
            case lookup f [ o | o <- (S.toList $ stFunSyms sig)] of
              Just kp' | kp' /= (k,priv) ->
                fail $ "conflicting arities/private " ++
                       show kp' ++ " and " ++ show (k,priv) ++
                       " for `" ++ BC.unpack f
              _ -> do
                    setState (addFunSym (f,(k,priv)) sig)
                    return ((f,(k,priv)),argTypes,outType)

functions :: Parser [SapicFunSym]
functions =
    (try (symbol "functions") <|> symbol "function") *> colon *> commaSep1 function 

equations :: Parser ()
equations =
      symbol "equations" *> colon *> commaSep1 equation *> pure ()
    where
      equation = do
        rrule <- RRule <$> term llitNoPub True <*> (equalSign *> term llitNoPub True)
        case rRuleToCtxtStRule rrule of
          Just str ->
              modifyState (addCtxtStRule str)
          Nothing  ->
              fail $ "Not a correct equation: " ++ show rrule

-- | options
options :: OpenTheory -> Parser OpenTheory
options thy0 =do
            _  <- symbol "options"
            _  <- colon
            l <- commaSep1 builtinTheory -- l is list of lenses to set options to true with
                                         -- builtinTheory modifies signature in state.
            return $ foldl setOption' thy0 l
  where
    setOption' thy Nothing  = thy
    setOption' thy (Just l) = setOption l thy
    builtinTheory = asum
      [  try (symbol "translation-progress")
             *> return (Just transProgress)
        , symbol "translation-allow-pattern-lookups"
             *> return (Just transAllowPatternMatchinginLookup)
      ]


predicate :: Parser Predicate
predicate = do
           f <- fact' lvar
           _ <- symbol "<=>"
           form <- plainFormula
           return $ Predicate f form
           <?> "predicate declaration"

preddeclaration :: OpenTheory -> Parser OpenTheory
preddeclaration thy = do
                    _          <- try (symbol "predicates") <|> symbol "predicate"
                    _          <- colon
                    predicates <- commaSep1 predicate
                    thy'       <-  foldM liftedAddPredicate thy predicates
                    return thy'
                    <?> "predicate block"

-- | parse a export declaration

export :: OpenTheory -> Parser OpenTheory
export thy = do
                    _          <- try (symbol "export")
                    tag          <- identifier
                    _          <- colon
                    text       <- doubleQuoted $ many bodyChar -- TODO Gotta use some kind of text.
                    thy'       <- let ei = ExportInfo tag text
                                  in liftMaybeToEx (DuplicateItem (SapicItem (ExportInfoItem ei))) (addExportInfo ei thy)
                                  
                    return thy'
                    <?> "export block"
              where
                bodyChar = try $ do
                  c <- anyChar
                  case c of
                    '\\' -> char '\\' <|> char '"'
                    '"'  -> mzero
                    _    -> return c

-- used for debugging
-- println :: String -> ParsecT String u Identity ()
-- println str = traceShowM str


-- | parse a process definition (let P = .. )
processDef :: OpenTheory -> Parser ProcessDef
processDef thy= do
                letIdentifier
                i <- BC.pack <$> identifier
                equalSign
                p <- process thy
                return (ProcessDef (BC.unpack i) p )

-- | Parse a single sapic action, i.e., a thing that can appear before the ";"
-- (This includes almost all items that are followed by one instead of two
-- processes, the exception is replication)
<<<<<<< HEAD
sapicAction :: Parser LSapicAction
sapicAction = try (do 
                        _ <- symbol "new"
                        s <- sapicvar 
=======
sapicAction :: Parser SapicAction
sapicAction = try (do
                        _ <- symbol "new"
                        s <- msgvar
>>>>>>> 54759898
                        return (New s)
                   )
               <|> try (do
                        _ <- symbol "in"
                        _ <- symbol "("
<<<<<<< HEAD
                        t <- msetterm ltypedlit
=======
                        t <- msetterm False llit
>>>>>>> 54759898
                        _ <- symbol ")"
                        return (ChIn Nothing t)
                   )
               <|> try (do
                        _ <- symbol "in"
                        _ <- symbol "("
<<<<<<< HEAD
                        t <- msetterm ltypedlit
                        _ <- comma
                        t' <- msetterm ltypedlit
=======
                        t <- msetterm False llit
                        _ <- comma
                        t' <- msetterm False llit
>>>>>>> 54759898
                        _ <- symbol ")"
                        return (ChIn (Just t) t')
                   )
               <|> try (do
                        _ <- symbol "out"
                        _ <- symbol "("
<<<<<<< HEAD
                        t <- msetterm ltypedlit
=======
                        t <- msetterm False llit
>>>>>>> 54759898
                        _ <- symbol ")"
                        return (ChOut Nothing t)
                   )
               <|> try (do
                        _ <- symbol "out"
                        _ <- symbol "("
<<<<<<< HEAD
                        t <- msetterm ltypedlit
                        _ <- comma
                        t' <- msetterm ltypedlit
=======
                        t <- msetterm False llit
                        _ <- comma
                        t' <- msetterm False llit
>>>>>>> 54759898
                        _ <- symbol ")"
                        return (ChOut (Just t) t')
                   )
               <|> try (do
                        _ <- symbol "insert"
<<<<<<< HEAD
                        t <- msetterm ltypedlit
                        _ <- comma
                        t' <- msetterm ltypedlit
=======
                        t <- msetterm False llit
                        _ <- comma
                        t' <- msetterm False llit
>>>>>>> 54759898
                        return (Insert t t')
                   )
               <|> try (do
                        _ <- symbol "delete"
<<<<<<< HEAD
                        t <- msetterm ltypedlit
=======
                        t <- msetterm False llit
>>>>>>> 54759898
                        return (Delete t)
                   )
               <|> try (do
                        _ <- symbol "lock"
<<<<<<< HEAD
                        t <- msetterm ltypedlit
=======
                        t <- msetterm False llit
>>>>>>> 54759898
                        return (Lock t)
                   )
               <|> try (do
                        _ <- symbol "unlock"
<<<<<<< HEAD
                        t <- msetterm ltypedlit
=======
                        t <- msetterm False llit
>>>>>>> 54759898
                        return (Unlock t)
                   )
               <|> try (do
                        _ <- symbol "event"
                        f <- fact ltypedlit
                        return (Event f)
                   )
               <|> try (do 
                        r <- genericRule sapicvar sapicnodevar
                        return (MSR r)
                   )
-- | Parse a process. Process combinators like | are left-associative (not that
-- it matters), so we had to split the grammar for processes in two, so that
-- the precedence is expressed in a way that can be directly encoded in Parsec.
-- This is the grammar, more or less. (Process definition is written down in
-- a way that you can read of the precise definition from there
-- process:
--     | LP process RP
--     | LP process RP AT multterm
--     | actionprocess PARALLEL process
--     | actionprocess PLUS process
--     null

-- actionprocess:
--     | sapic_action optprocess
--     | NULL
--     | REP process
--     | IF if_cond THEN process ELSE process
--     | IF if_cond THEN process
--     | LOOKUP term AS literal IN process ELSE process
--     | LOOKUP term AS literal IN process
--     | LET id_eq_termseq IN process
--     | LET id_not_res EQ REPORT LP multterm RP IN process
--     | IDENTIFIER
--     | msr
<<<<<<< HEAD
process :: OpenTheory -> Parser PlainProcess
process thy= 
=======
process :: OpenTheory -> Parser Process
process thy=
>>>>>>> 54759898
            -- left-associative NDC and parallel using chainl1.
            -- Note: this roughly encodes the following grammar:
            -- <|>   try   (do
            --             p1 <- actionprocess thy
            --             opParallel
            --             p2 <- process thy
            --             return (ProcessParallel p1 p2))
                  try  (chainl1 (actionprocess thy) (
                             do { _ <- try opNDC; return (ProcessComb NDC mempty)}
                         <|> do { _ <- try opParallelDepr; return (ProcessComb Parallel mempty)}
                         <|> do { _ <- opParallel; return (ProcessComb Parallel mempty)}
                  ))
            <|>   try (do    -- parens parser + at multterm
                        _ <- symbol "("
                        p <- process thy
                        _ <- symbol ")"
                        _ <- symbol "@"
<<<<<<< HEAD
                        m <- msetterm ltypedlit
                        case Catch.catch (applyProcess (substFromList [(SapicLVar (LVar "_loc_" LSortMsg 0) defaultSapicType,m)]) p) (fail . prettyLetExceptions) of 
                            (Left err) -> fail $ show err -- Should never occur, we handle everything above
                            (Right p') -> return p'
=======
                        m <- msetterm False llit
                        return $ paddAnn p [ProcessLoc m]
>>>>>>> 54759898
                        )
            <|>    try  (do -- parens parser
                        _ <- symbol "("
                        p <- process thy
                        _ <- symbol ")"
                        return p)
            <|>    try  (do -- let expression parser
                        subst <- genericletBlock sapicvar
                        p <- process thy
                        case Catch.catch (applyProcess subst p) (\ e  -> fail $ prettyLetExceptions e) of
                            (Left err) -> fail $ show err -- Should never occur, we handle everything above
                            (Right p') -> return p'
                        )
            <|>    do       -- action at top-level
                        p <- actionprocess thy
                        return p

<<<<<<< HEAD
actionprocess :: OpenTheory -> Parser PlainProcess
actionprocess thy= 
=======
actionprocess :: OpenTheory -> Parser Process
actionprocess thy=
>>>>>>> 54759898
            try (do         -- replication parser
                        _ <- symbol "!"
                        p <- process thy
                        return (ProcessAction Rep mempty p))
            <|> try (do     -- lookup / if with and w/o else branches
                        _ <- symbol "lookup"
<<<<<<< HEAD
                        t <- msetterm ltypedlit
=======
                        t <- msetterm False llit
>>>>>>> 54759898
                        _ <- symbol "as"
                        v <- sapicvar
                        _ <- symbol "in"
                        p <- process thy
                        _ <- symbol "else"
                        q <- process thy
                        return (ProcessComb (Lookup t v) mempty p q)
                   )
            <|> try (do
                        _ <- symbol "lookup"
<<<<<<< HEAD
                        t <- msetterm ltypedlit
=======
                        t <- msetterm False llit
>>>>>>> 54759898
                        _ <- symbol "as"
                        v <- sapicvar
                        _ <- symbol "in"
                        p <- process thy
                        return (ProcessComb (Lookup t v) mempty p (ProcessNull mempty))
                   )
            <|> try (do
                        _ <- symbol "if"
<<<<<<< HEAD
                        t1 <- msetterm ltypedlit
                        _ <- opEqual
                        t2 <- msetterm ltypedlit
=======
                        t1 <- msetterm False llit
                        _ <- opEqual
                        t2 <- msetterm False llit
>>>>>>> 54759898
                        _ <- symbol "then"
                        p <- process thy
                        q <- option (ProcessNull mempty) (symbol "else" *> process thy)
                        return (ProcessComb (CondEq t1 t2  ) mempty p q)
                        <?> "conditional process (with equality)"
                   )
            <|> try (do
                        _ <- symbol "if"
                        frml <- standardFormula sapicvar sapicnodevar
                        _ <- symbol "then"
                        p <- process thy
                        q <- option (ProcessNull mempty) (symbol "else" *> process thy)
                        return (ProcessComb (Cond frml) mempty p q)
                        <?> "conditional process (with predicate)"
                   )
<<<<<<< HEAD
=======
            -- <|> try (do
            --             _ <- symbol "if"
            --             t1 <- msetterm llit
            --             _ <- opEqual
            --             t2 <- msetterm llit
            --             _ <- symbol "then"
            --             p <- process thy
            --             return (ProcessComb (CondEq t1 t2  ) mempty p (ProcessNull mempty))
            --        )
            -- <|> try (do
            --             _ <- symbol "if"
            --             pr <- fact llit
            --             _ <- symbol "then"
            --             p <- process thy
            --             return (ProcessComb (Cond pr) mempty p (ProcessNull mempty))
            --        )
>>>>>>> 54759898
            <|> try ( do  -- sapic actions are constructs separated by ";"
                        s <- sapicAction
                        _ <- opSeq
                        p <- actionprocess thy
                        return (ProcessAction s mempty p))
            <|> try ( do  -- allow trailing actions (syntactic sugar for action; 0)
                        s <- sapicAction
                        return (ProcessAction s mempty (ProcessNull mempty)))
            <|> try (do   -- null process: terminating element
                        _ <- opNull
                        return (ProcessNull mempty) )
            <|> try   (do -- parse identifier
                        -- println ("test process identifier parsing Start")
                        i <- BC.pack <$> identifier
                        a <- let p = checkProcess (BC.unpack i) thy in
                             (\x -> paddAnn x [ProcessName $ BC.unpack i]) <$> p
                        return a
                        )
            <|>    try  (do -- let expression parser
                        subst <- genericletBlock sapicvar
                        p     <- process thy
                        case Catch.catch (applyProcess subst p) (\ e  -> fail $ prettyLetExceptions e) of
                            (Left err) -> fail $ show err -- Should never occur, we handle everything above
                            (Right p') -> return p'
                        )
            <|>   try (do    -- parens parser + at multterm
                        _ <- symbol "("
                        p <- process thy
                        _ <- symbol ")"
                        _ <- symbol "@"
                        m <- msetterm False llit
                        return $ paddAnn p [ProcessLoc m]
                        )
            <|> try (do        -- parens parser
                        _ <- symbol "("
                        p <- process thy
                        _ <- symbol ")"
                        return p
                    )

heuristic :: Bool -> Parser [GoalRanking]
heuristic diff = do
      symbol "heuristic" *> colon *> parseGoalRanking
  where
    parseGoalRanking = case diff of
        True  -> map charToGoalRankingDiff <$> identifier
        False -> map charToGoalRanking     <$> identifier


------------------------------------------------------------------------------
-- Parsing Theories
------------------------------------------------------------------------------

-- | Exception type for catching parsing errors
data ParsingException = UndefinedPredicate FactTag
                      | DuplicateItem OpenTheoryItem
                      | TryingToAddFreshRule

instance Show (ParsingException) where
    show (UndefinedPredicate facttag) = "undefined predicate "
                                         ++ showFactTagArity facttag
                                         -- ++ " in lemma: "
                                         -- ++ get lName lem
                                         -- ++ "."
    show (DuplicateItem (RuleItem ru)) = "duplicate rule: " ++ render (prettyRuleName $ get oprRuleE ru)
    show (DuplicateItem (LemmaItem lem)) =  "duplicate lemma: " ++ get lName lem
    show (DuplicateItem (RestrictionItem rstr)) =  "duplicate restriction: " ++ get rstrName rstr
    show (DuplicateItem (TextItem _)) =  undefined
    show (DuplicateItem (PredicateItem pr)) =  "duplicate predicate: " ++ render (prettyFact prettyLVar (get pFact pr))
    show (DuplicateItem (SapicItem (ProcessItem _))) =  undefined
    show (DuplicateItem (SapicItem (ProcessDefItem pDef))) =
        "duplicate process: " ++ get pName pDef
    show TryingToAddFreshRule = "The fresh rule is implicitely contained in the theory and does not need to be added."

instance Catch.Exception ParsingException

instance Fail.MonadFail (Either Catch.SomeException) where
  fail = Fail.fail


liftEitherToEx :: (Catch.MonadThrow m, Catch.Exception e) => (t -> e) -> Either t a -> m a
liftEitherToEx _ (Right r)     = return r
liftEitherToEx constr (Left l) = Catch.throwM $ constr l

liftMaybeToEx :: (Catch.MonadThrow m, Catch.Exception e) => e -> Maybe a -> m a
liftMaybeToEx _      (Just r) = return r
liftMaybeToEx constr Nothing  = Catch.throwM constr

liftedExpandFormula :: Catch.MonadThrow m =>
                       Theory sig c r p s -> SyntacticLNFormula -> m LNFormula
liftedExpandFormula thy = liftEitherToEx UndefinedPredicate . expandFormula thy

liftedExpandLemma :: Catch.MonadThrow m => Theory sig c r p1 s
                     -> ProtoLemma SyntacticLNFormula p2 -> m (ProtoLemma LNFormula p2)
liftedExpandLemma thy =  liftEitherToEx UndefinedPredicate . expandLemma thy

liftedExpandRestriction :: Catch.MonadThrow m =>
                           Theory sig c r p s
                           -> ProtoRestriction SyntacticLNFormula
                           -> m (ProtoRestriction LNFormula)
liftedExpandRestriction thy = liftEitherToEx UndefinedPredicate . expandRestriction thy

liftedAddProtoRuleNoExpand :: Catch.MonadThrow m => OpenTheory -> Theory.OpenProtoRule -> m OpenTheory
liftedAddProtoRuleNoExpand thy ru = liftMaybeToEx (DuplicateItem (RuleItem ru)) (addOpenProtoRule ru thy)

liftedAddPredicate :: Catch.MonadThrow m =>
                      Theory sig c r p SapicElement
                      -> Predicate -> m (Theory sig c r p SapicElement)
liftedAddPredicate thy prd = liftMaybeToEx (DuplicateItem (PredicateItem prd)) (addPredicate prd thy)

liftedAddRestriction :: Catch.MonadThrow m =>
                        Theory sig c r p s
                        -> ProtoRestriction SyntacticLNFormula -> m (Theory sig c r p s)
liftedAddRestriction thy rstr = do
        rstr' <- liftedExpandRestriction thy rstr
        liftMaybeToEx (DuplicateItem $ RestrictionItem rstr') (addRestriction rstr' thy)
                                 -- Could catch at which point in to lemma, but need MonadCatch
                                 -- ++ " in definition of predicate: "
                                 -- ++ get rstrName rstr
                                 -- ++ "."


liftedAddLemma :: Catch.MonadThrow m =>
                  Theory sig c r ProofSkeleton s
                  -> ProtoLemma SyntacticLNFormula ProofSkeleton
                  -> m (Theory sig c r ProofSkeleton s)
liftedAddLemma thy lem = do
        lem' <- liftedExpandLemma thy lem
        liftMaybeToEx (DuplicateItem $ LemmaItem lem') (addLemma lem' thy)
                                         -- Could catch at which point in to lemma, but need MonadCatch
                                         -- ++ " in lemma: "
                                         -- ++ get lName lem
                                         -- ++ "."

-- | Add new protocol rule and introduce restrictions for _restrict contruct
--  1. expand syntactic restrict constructs
--  2. for each, chose fresh action and restriction name
--  3. add action names to rule
--  4. add rule, fail if duplicate
--  5. add restrictions, fail if duplicate
-- FIXME: we only deal we the rule modulo E here, if variants modulo AC are
--        imported we do not check if they have _restrict annotations
--        (but they should not, as they will not be exported)
liftedAddProtoRule :: Catch.MonadThrow m => OpenTheory -> OpenProtoRule -> m (OpenTheory)
liftedAddProtoRule thy ru
    | (StandRule rname) <- get (preName . rInfo . oprRuleE) ru = do
        rformulasE <- mapM (liftedExpandFormula thy) (rfacts $ get oprRuleE ru)
        thy'      <- foldM addExpandedRestriction thy  (restrictions rname rformulasE)
        thy''     <- liftedAddProtoRuleNoExpand   thy' (addActions   rname rformulasE) -- TODO was ru instead of rformulas
        return thy''
    | otherwise = Catch.throwM TryingToAddFreshRule
            where
                rfacts = get (preRestriction . rInfo)
                addExpandedRestriction thy' xrstr = liftMaybeToEx
                                                     (DuplicateItem $ RestrictionItem xrstr)
                                                     (addRestriction xrstr thy')
                addActions   rname rformulas = modify (rActs . oprRuleE) (++ actions rname rformulas) ru

                restrictions rname rformulas =  map (fst . fromRuleRestriction' rname) (counter rformulas)
                actions      rname rformulas =  map (snd . fromRuleRestriction' rname) (counter rformulas)
                fromRuleRestriction' rname (i,f) = fromRuleRestriction (rname ++ "_" ++ show i) f
                counter = zip [1::Int ..]


-- | checks if process exists, if not -> error
checkProcess :: String -> OpenTheory -> Parser PlainProcess
checkProcess i thy = case lookupProcessDef i thy of
    Just p -> return $ get pBody p
    Nothing -> fail $ "process not defined: " ++ i

-- We can throw exceptions, but not catch them
instance Catch.MonadThrow (ParsecT String MaudeSig Data.Functor.Identity.Identity) where
    throwM e = fail (show e)

-- | Parse a theory.
theory :: [String]   -- ^ Defined flags.
       -> Parser OpenTheory
theory flags0 = do
    msig <- getState
    when ("diff" `S.member` (S.fromList flags0)) $ putState (msig `mappend` enableDiffMaudeSig) -- Add the diffEnabled flag into the MaudeSig when the diff flag is set on the command line.
    symbol_ "theory"
    thyId <- identifier
    symbol_ "begin"
        *> addItems (S.fromList flags0) (set thyName thyId (defaultOpenTheory ("diff" `S.member` (S.fromList flags0))))
        <* symbol "end"
  where
    addItems :: S.Set String -> OpenTheory -> Parser OpenTheory
    addItems flags thy = asum
      [ do thy' <- liftedAddHeuristic thy =<< (heuristic False)
           addItems flags thy'
      , do thy' <- builtins thy
           msig <- getState
           addItems flags $ set (sigpMaudeSig . thySignature) msig thy'
      , do thy' <- options thy
           addItems flags thy'
      , do 
           fs   <-  functions
           msig <- getState
           let thy' = foldl (flip addFunctionTypingInfo) thy fs   in
               addItems flags $ set (sigpMaudeSig . thySignature) msig thy'
      , do equations
           msig <- getState
           addItems flags $ set (sigpMaudeSig . thySignature) msig thy
--      , do thy' <- foldM liftedAddProtoRule thy =<< transferProto
--           addItems flags thy'
      , do thy' <- liftedAddRestriction thy =<< restriction msgvar nodevar
           addItems flags thy'
      , do thy' <- liftedAddRestriction thy =<< legacyAxiom
           addItems flags thy'
           -- add legacy deprecation warning output
      , do thy' <- liftedAddLemma thy =<< lemma
           addItems flags thy'
      , do ru <- protoRule
           thy' <- liftedAddProtoRule thy ru
           -- thy'' <- foldM liftedAddRestriction thy' $
           --  map (Restriction "name") [get (preRestriction . rInfo) ru]
           addItems flags thy'
      , do r <- intrRule
           addItems flags (addIntrRuleACs [r] thy)
      , do c <- formalComment
           addItems flags (addFormalComment c thy)
      , do procc <- process thy                          -- try parsing a process
           addItems flags (addProcess procc thy)         -- add process to theoryitems and proceed parsing (recursive addItems call)
      , do thy' <- ((liftedAddProcessDef thy) =<<) (processDef thy)     -- similar to process parsing but in addition check that process with this name is only defined once (checked via liftedAddProcessDef)
           addItems flags thy'
<<<<<<< HEAD
      , do thy' <- preddeclaration thy             
           addItems flags (thy')    
      , do thy'  <- export thy
           addItems flags (thy')    
=======
      , do thy' <- preddeclaration thy
           addItems flags (thy')
>>>>>>> 54759898
      , do ifdef flags thy
      , do define flags thy
      , do return thy
      ]


    define flags thy = do
       flag <- try (symbol "#define") *> identifier
       addItems (S.insert flag flags) thy

    ifdef :: S.Set String -> OpenTheory -> Parser OpenTheory
    ifdef flags thy = do
       flag <- symbol_ "#ifdef" *> identifier
       if flag `S.member` flags
         then do thy' <- addItems flags thy
                 symbol_ "#endif"
                 addItems flags thy'
         else do _ <- manyTill anyChar (try (symbol_ "#endif"))
                 addItems flags thy

    -- check process defined only once
    -- add process to theoryitems
    liftedAddProcessDef thy pDef = case addProcessDef pDef thy of
        Just thy' -> return thy'
        Nothing   -> fail $ "duplicate process: " ++ get pName pDef

    liftedAddHeuristic thy h = case addHeuristic h thy of
        Just thy' -> return thy'
        Nothing   -> fail $ "default heuristic already defined"

-- | Parse a diff theory.
diffTheory :: [String]   -- ^ Defined flags.
       -> Parser OpenDiffTheory
diffTheory flags0 = do
    msig <- getState
    putState (msig `mappend` enableDiffMaudeSig) -- Add the diffEnabled flag into the MaudeSig when the diff flag is set on the command line.
    symbol_ "theory"
    thyId <- identifier
    symbol_ "begin"
        *> addItems (S.fromList flags0) (set diffThyName thyId (defaultOpenDiffTheory ("diff" `S.member` (S.fromList flags0))))
        <* symbol "end"
  where
    addItems :: S.Set String -> OpenDiffTheory -> Parser OpenDiffTheory
    addItems flags thy = asum
      [ do thy' <- liftedAddHeuristic thy =<< (heuristic True)
           addItems flags thy'
      , do
           diffbuiltins
           msig <- getState
           addItems flags $ set (sigpMaudeSig . diffThySignature) msig thy
      , do _ <- functions -- typing affects only SAPIC translation, hence functions
                          -- are only added to maude signature, but not to theory.
           msig <- getState
           addItems flags $ set (sigpMaudeSig . diffThySignature) msig thy
      , do equations
           msig <- getState
           addItems flags $ set (sigpMaudeSig . diffThySignature) msig thy
--      , do thy' <- foldM liftedAddProtoRule thy =<< transferProto
--           addItems flags thy'
      , do thy' <- liftedAddRestriction' thy =<< diffRestriction
           addItems flags thy'
      , do thy' <- liftedAddRestriction' thy =<< legacyDiffAxiom
           addItems flags thy'
           -- add legacy deprecation warning output
      , do thy' <- liftedAddLemma' thy =<< plainLemma
           addItems flags thy'
      , do thy' <- liftedAddDiffLemma thy =<< diffLemma
           addItems flags thy'
      , do ru <- diffRule
           thy' <- liftedAddDiffRule thy ru
           addItems flags thy'
      , do r <- intrRule
           addItems flags (addIntrRuleACsDiffAll [r] thy)
      , do c <- formalComment
           addItems flags (addFormalCommentDiff c thy)
      , do ifdef flags thy
      , do define flags thy
      , do return thy
      ]

    define :: S.Set String -> OpenDiffTheory -> Parser OpenDiffTheory
    define flags thy = do
       flag <- try (symbol "#define") *> identifier
       addItems (S.insert flag flags) thy

    ifdef :: S.Set String -> OpenDiffTheory -> Parser OpenDiffTheory
    ifdef flags thy = do
       flag <- symbol_ "#ifdef" *> identifier
       if flag `S.member` flags
         then do thy' <- addItems flags thy
                 symbol_ "#endif"
                 addItems flags thy'
         else do _ <- manyTill anyChar (try (string "#"))
                 symbol_ "endif"
                 addItems flags thy

    liftedAddHeuristic thy h = case addDiffHeuristic h thy of
        Just thy' -> return thy'
        Nothing   -> fail $ "default heuristic already defined"

    liftedAddDiffRule thy ru = case addOpenProtoDiffRule ru thy of
        Just thy' -> return thy'
        Nothing   -> fail $ "duplicate rule or inconsistent names: " ++ render (prettyRuleName $ get dprRule ru)

    liftedAddDiffLemma thy ru = case addDiffLemma ru thy of
        Just thy' -> return thy'
        Nothing   -> fail $ "duplicate Diff Lemma: " ++ render (prettyDiffLemmaName ru)

    liftedAddLemma' thy lem = if isLeftLemma lem
                                then case addLemmaDiff LHS lem thy of
                                        Just thy' -> return thy'
                                        Nothing   -> fail $ "duplicate lemma: " ++ get lName lem
                                else if isRightLemma lem
                                     then case addLemmaDiff RHS lem thy of
                                             Just thy' -> return thy'
                                             Nothing   -> fail $ "duplicate lemma: " ++ get lName lem
                                     else case addLemmaDiff RHS (addRightLemma lem) thy of
                                             Just thy' -> case addLemmaDiff LHS (addLeftLemma lem) thy' of
                                                             Just thy'' -> return thy''
                                                             Nothing   -> fail $ "duplicate lemma: " ++ get lName lem
                                             Nothing   -> fail $ "duplicate lemma: " ++ get lName lem

    liftedAddRestriction' thy rstr = if isLeftRestriction rstr
                                       then case addRestrictionDiff LHS (toRestriction rstr) thy of
                                               Just thy' -> return thy'
                                               Nothing   -> fail $ "duplicate restriction: " ++ get rstrName (toRestriction rstr)
                                       else if isRightRestriction rstr
                                               then case addRestrictionDiff RHS (toRestriction rstr) thy of
                                                  Just thy' -> return thy'
                                                  Nothing   -> fail $ "duplicate restriction: " ++ get rstrName (toRestriction rstr)
                                               else case addRestrictionDiff RHS (toRestriction rstr) thy of
                                                  Just thy' -> case addRestrictionDiff LHS (toRestriction rstr) thy' of
                                                     Just thy'' -> return thy''
                                                     Nothing   -> fail $ "duplicate restriction: " ++ get rstrName (toRestriction rstr)
                                                  Nothing   -> fail $ "duplicate restriction: " ++ get rstrName (toRestriction rstr)<|MERGE_RESOLUTION|>--- conflicted
+++ resolved
@@ -302,11 +302,7 @@
 
 -- | Parse a fact.
 fact :: Ord l => Parser (Term l) -> Parser (Fact (Term l))
-<<<<<<< HEAD
-fact litp = fact' (msetterm litp)
-=======
 fact plit = fact' (msetterm False plit)
->>>>>>> 54759898
 
 ------------------------------------------------------------------------------
 -- Parsing Rules
@@ -367,7 +363,7 @@
     when (name `elem` reservedRuleNames) $
         fail $ "cannot use reserved rule name '" ++ name ++ "'"
     subst <- option emptySubst letBlock
-    (ps0,as0,cs0,rs0) <- genericRule
+    (ps0,as0,cs0,rs0) <- genericRule msgvar nodevar
     let (ps,as,cs,rs) = apply subst (ps0,as0,cs0,rs0)
     leftRight  <- optionMaybe ( (,) <$> (symbol "left"  *> protoRule) <*> (symbol "right" *> protoRule))
     return $ DiffProtoRule (Rule (modify preRestriction (++ rs) ri) ps cs as (newVariables ps $ cs ++ as)) leftRight
@@ -401,26 +397,22 @@
     when (name `elem` reservedRuleNames) $
         fail $ "cannot use reserved rule name '" ++ name ++ "'"
     subst <- option emptySubst letBlock
-    (ps0,as0,cs0,rs0) <- genericRule
+    (ps0,as0,cs0,rs0) <- genericRule msgvar nodevar
     let (ps,as,cs,_) = apply subst (ps0,as0,cs0,rs0)
     return $ Rule ri ps cs as (newVariables ps $ cs ++ as)
 
 -- | Parse a let block with bottom-up application semantics.
 -- genericletBlock :: Parser (Term (Lit c v)) -> Parser (Subst c v)
 genericletBlock :: (IsVar v) =>  Parser v -> Parser (Subst Name v)
-genericletBlock varp = 
+genericletBlock varp =
     toSubst <$> (symbol "let" *> many1 definition <* symbol "in")
   where
     toSubst = foldr1 compose . map (substFromList . return)
-<<<<<<< HEAD
-    definition = (,) <$> (varp <* equalSign) <*> msetterm (vlit varp)
+    definition = (,) <$> (varp <* equalSign) <*> msetterm False (vlit varp)
 
 
 letBlock :: Parser LNSubst
 letBlock = genericletBlock (sortedLVar [LSortMsg])
-=======
-    definition = (,) <$> (sortedLVar [LSortMsg] <* equalSign) <*> msetterm False llit
->>>>>>> 54759898
 
 -- | Parse an intruder rule.
 intrRule :: Parser IntrRuleAC
@@ -442,17 +434,11 @@
 embeddedRestriction :: Parser a -> Parser a
 embeddedRestriction factParser = symbol "_restrict" *> parens factParser <?> "restriction"
 
-<<<<<<< HEAD
 -- factOrRestr ::  Parser (Either SyntacticLNFormula LNFact)
-factOrRestr :: (Ord v, Hinted v) => Parser v -> Parser v 
+factOrRestr :: (Ord v, Hinted v) => Parser v -> Parser v
                 -> Parser (Either (SyntacticNFormula v) (NFact v))
-factOrRestr varp nodep = Right <$> fact (vlit varp) 
+factOrRestr varp nodep = Right <$> fact (vlit varp)
               <|> Left <$> embeddedRestriction (standardFormula varp nodep)
-=======
-factOrRestr ::  Parser (Either SyntacticLNFormula LNFact)
-factOrRestr = Right <$> fact llit
-              <|> Left <$> embeddedRestriction standardFormula
->>>>>>> 54759898
 
 genericRule :: (Ord v, Hinted v) => Parser v -> Parser v -> Parser ([Fact (NTerm v)], [Fact (NTerm v)], [Fact (NTerm v)], [SyntacticFormula (String, LSort) Name v]) --- lhs, actions, rhs, restrictions
 genericRule varp nodep = do
@@ -560,17 +546,10 @@
 blatom :: (Hinted v, Ord v) => Parser v -> Parser v -> Parser (SyntacticAtom (VTerm Name (BVar v)))
 blatom varp nodep = (fmap (fmapTerm (fmap Free))) <$> asum
   [ Last        <$> try (symbol "last" *> parens nodevarTerm)        <?> "last atom"
-<<<<<<< HEAD
   , flip Action <$> try (fact (vlit varp) <* opAt)        <*> nodevarTerm   <?> "action atom"
   , Syntactic . Pred <$> try (fact (vlit varp))                    <?> "predicate atom"
   , Less        <$> try (nodevarTerm <* opLess)    <*> nodevarTerm   <?> "less atom"
-  , EqE         <$> try (msetterm (vlit varp) <* opEqual) <*> msetterm (vlit varp) <?> "term equality"
-=======
-  , flip Action <$> try (fact llit <* opAt)        <*> nodevarTerm   <?> "action atom"
-  , Syntactic . Pred <$> try (fact llit)                             <?> "predicate atom"
-  , Less        <$> try (nodevarTerm <* opLess)    <*> nodevarTerm   <?> "less atom"
-  , EqE         <$> try (msetterm False llit <* opEqual) <*> msetterm False llit <?> "term equality"
->>>>>>> 54759898
+  , EqE         <$> try (msetterm False (vlit varp) <* opEqual) <*> msetterm False (vlit varp) <?> "term equality"
   , EqE         <$>     (nodevarTerm  <* opEqual)  <*> nodevarTerm   <?> "node equality"
   ]
   where
@@ -612,24 +591,17 @@
        , pure lhs ]
 
 -- | An logical equivalence.
-<<<<<<< HEAD
--- iff :: Parser SyntacticLNFormula 
+-- iff :: Parser SyntacticLNFormula
 -- iff :: Parser (VTerm n v) -> Parser (SyntacticFormula (String, LSort) n v)
 iff :: (Hinted v, Ord v) => Parser v  -> Parser v -> Parser (SyntacticNFormula v)
 iff varp nodep = do
   lhs <- imp varp nodep
   asum [opLEquiv *> ((lhs .<=>.) <$> imp varp nodep), pure lhs ]
-=======
-iff :: Parser SyntacticLNFormula
-iff = do
-  lhs <- imp
-  asum [opLEquiv *> ((lhs .<=>.) <$> imp), pure lhs ]
->>>>>>> 54759898
 
 -- | Parse a standard formula.
 -- standardFormula :: Parser (SyntacticLNFormula)
 standardFormula :: (Hinted v, Ord v) => Parser v  -> Parser v -> Parser (SyntacticNFormula v)
-standardFormula = iff 
+standardFormula = iff
 
 
 plainFormula :: Parser LNFormula
@@ -663,7 +635,7 @@
   ]
 
 -- | Parse a restriction.
-restriction :: (Hinted v, Ord v) => Parser v -> Parser v 
+restriction :: (Hinted v, Ord v) => Parser v -> Parser v
                 -> Parser (ProtoRestriction (SyntacticNFormula v))
 restriction varp nodep = Restriction <$> (symbol "restriction" *> identifier <* colon)
                           <*> doubleQuoted (standardFormula varp nodep)
@@ -926,7 +898,7 @@
                     _  <- opSlash
                     k  <- fromIntegral <$> natural
                     return (replicate k defaultSapicType, defaultSapicType)
-                   ) 
+                   )
                 <|>(do
                     argTypes  <- parens (commaSep (Just <$> identifier))
                     _         <- colon
@@ -955,7 +927,7 @@
 
 functions :: Parser [SapicFunSym]
 functions =
-    (try (symbol "functions") <|> symbol "function") *> colon *> commaSep1 function 
+    (try (symbol "functions") <|> symbol "function") *> colon *> commaSep1 function
 
 equations :: Parser ()
 equations =
@@ -1015,7 +987,7 @@
                     text       <- doubleQuoted $ many bodyChar -- TODO Gotta use some kind of text.
                     thy'       <- let ei = ExportInfo tag text
                                   in liftMaybeToEx (DuplicateItem (SapicItem (ExportInfoItem ei))) (addExportInfo ei thy)
-                                  
+
                     return thy'
                     <?> "export block"
               where
@@ -1043,109 +1015,64 @@
 -- | Parse a single sapic action, i.e., a thing that can appear before the ";"
 -- (This includes almost all items that are followed by one instead of two
 -- processes, the exception is replication)
-<<<<<<< HEAD
 sapicAction :: Parser LSapicAction
-sapicAction = try (do 
-                        _ <- symbol "new"
-                        s <- sapicvar 
-=======
-sapicAction :: Parser SapicAction
 sapicAction = try (do
                         _ <- symbol "new"
-                        s <- msgvar
->>>>>>> 54759898
+                        s <- sapicvar
                         return (New s)
                    )
                <|> try (do
                         _ <- symbol "in"
                         _ <- symbol "("
-<<<<<<< HEAD
-                        t <- msetterm ltypedlit
-=======
-                        t <- msetterm False llit
->>>>>>> 54759898
+                        t <- msetterm False ltypedlit
                         _ <- symbol ")"
                         return (ChIn Nothing t)
                    )
                <|> try (do
                         _ <- symbol "in"
                         _ <- symbol "("
-<<<<<<< HEAD
-                        t <- msetterm ltypedlit
+                        t <- msetterm False ltypedlit
                         _ <- comma
-                        t' <- msetterm ltypedlit
-=======
-                        t <- msetterm False llit
-                        _ <- comma
-                        t' <- msetterm False llit
->>>>>>> 54759898
+                        t' <- msetterm False ltypedlit
                         _ <- symbol ")"
                         return (ChIn (Just t) t')
                    )
                <|> try (do
                         _ <- symbol "out"
                         _ <- symbol "("
-<<<<<<< HEAD
-                        t <- msetterm ltypedlit
-=======
-                        t <- msetterm False llit
->>>>>>> 54759898
+                        t <- msetterm False ltypedlit
                         _ <- symbol ")"
                         return (ChOut Nothing t)
                    )
                <|> try (do
                         _ <- symbol "out"
                         _ <- symbol "("
-<<<<<<< HEAD
-                        t <- msetterm ltypedlit
+                        t <- msetterm False ltypedlit
                         _ <- comma
-                        t' <- msetterm ltypedlit
-=======
-                        t <- msetterm False llit
-                        _ <- comma
-                        t' <- msetterm False llit
->>>>>>> 54759898
+                        t' <- msetterm False ltypedlit
                         _ <- symbol ")"
                         return (ChOut (Just t) t')
                    )
                <|> try (do
                         _ <- symbol "insert"
-<<<<<<< HEAD
-                        t <- msetterm ltypedlit
+                        t <- msetterm False ltypedlit
                         _ <- comma
-                        t' <- msetterm ltypedlit
-=======
-                        t <- msetterm False llit
-                        _ <- comma
-                        t' <- msetterm False llit
->>>>>>> 54759898
+                        t' <- msetterm False ltypedlit
                         return (Insert t t')
                    )
                <|> try (do
                         _ <- symbol "delete"
-<<<<<<< HEAD
-                        t <- msetterm ltypedlit
-=======
-                        t <- msetterm False llit
->>>>>>> 54759898
+                        t <- msetterm False ltypedlit
                         return (Delete t)
                    )
                <|> try (do
                         _ <- symbol "lock"
-<<<<<<< HEAD
-                        t <- msetterm ltypedlit
-=======
-                        t <- msetterm False llit
->>>>>>> 54759898
+                        t <- msetterm False ltypedlit
                         return (Lock t)
                    )
                <|> try (do
                         _ <- symbol "unlock"
-<<<<<<< HEAD
-                        t <- msetterm ltypedlit
-=======
-                        t <- msetterm False llit
->>>>>>> 54759898
+                        t <- msetterm False ltypedlit
                         return (Unlock t)
                    )
                <|> try (do
@@ -1153,7 +1080,7 @@
                         f <- fact ltypedlit
                         return (Event f)
                    )
-               <|> try (do 
+               <|> try (do
                         r <- genericRule sapicvar sapicnodevar
                         return (MSR r)
                    )
@@ -1181,13 +1108,8 @@
 --     | LET id_not_res EQ REPORT LP multterm RP IN process
 --     | IDENTIFIER
 --     | msr
-<<<<<<< HEAD
 process :: OpenTheory -> Parser PlainProcess
-process thy= 
-=======
-process :: OpenTheory -> Parser Process
 process thy=
->>>>>>> 54759898
             -- left-associative NDC and parallel using chainl1.
             -- Note: this roughly encodes the following grammar:
             -- <|>   try   (do
@@ -1205,15 +1127,10 @@
                         p <- process thy
                         _ <- symbol ")"
                         _ <- symbol "@"
-<<<<<<< HEAD
-                        m <- msetterm ltypedlit
-                        case Catch.catch (applyProcess (substFromList [(SapicLVar (LVar "_loc_" LSortMsg 0) defaultSapicType,m)]) p) (fail . prettyLetExceptions) of 
+                        m <- msetterm False ltypedlit
+                        case Catch.catch (applyProcess (substFromList [(SapicLVar (LVar "_loc_" LSortMsg 0) defaultSapicType,m)]) p) (fail . prettyLetExceptions) of
                             (Left err) -> fail $ show err -- Should never occur, we handle everything above
                             (Right p') -> return p'
-=======
-                        m <- msetterm False llit
-                        return $ paddAnn p [ProcessLoc m]
->>>>>>> 54759898
                         )
             <|>    try  (do -- parens parser
                         _ <- symbol "("
@@ -1231,24 +1148,15 @@
                         p <- actionprocess thy
                         return p
 
-<<<<<<< HEAD
 actionprocess :: OpenTheory -> Parser PlainProcess
-actionprocess thy= 
-=======
-actionprocess :: OpenTheory -> Parser Process
 actionprocess thy=
->>>>>>> 54759898
             try (do         -- replication parser
                         _ <- symbol "!"
                         p <- process thy
                         return (ProcessAction Rep mempty p))
             <|> try (do     -- lookup / if with and w/o else branches
                         _ <- symbol "lookup"
-<<<<<<< HEAD
-                        t <- msetterm ltypedlit
-=======
-                        t <- msetterm False llit
->>>>>>> 54759898
+                        t <- msetterm False ltypedlit
                         _ <- symbol "as"
                         v <- sapicvar
                         _ <- symbol "in"
@@ -1259,11 +1167,7 @@
                    )
             <|> try (do
                         _ <- symbol "lookup"
-<<<<<<< HEAD
-                        t <- msetterm ltypedlit
-=======
-                        t <- msetterm False llit
->>>>>>> 54759898
+                        t <- msetterm False ltypedlit
                         _ <- symbol "as"
                         v <- sapicvar
                         _ <- symbol "in"
@@ -1272,15 +1176,9 @@
                    )
             <|> try (do
                         _ <- symbol "if"
-<<<<<<< HEAD
-                        t1 <- msetterm ltypedlit
+                        t1 <- msetterm False ltypedlit
                         _ <- opEqual
-                        t2 <- msetterm ltypedlit
-=======
-                        t1 <- msetterm False llit
-                        _ <- opEqual
-                        t2 <- msetterm False llit
->>>>>>> 54759898
+                        t2 <- msetterm False ltypedlit
                         _ <- symbol "then"
                         p <- process thy
                         q <- option (ProcessNull mempty) (symbol "else" *> process thy)
@@ -1296,8 +1194,6 @@
                         return (ProcessComb (Cond frml) mempty p q)
                         <?> "conditional process (with predicate)"
                    )
-<<<<<<< HEAD
-=======
             -- <|> try (do
             --             _ <- symbol "if"
             --             t1 <- msetterm llit
@@ -1314,7 +1210,6 @@
             --             p <- process thy
             --             return (ProcessComb (Cond pr) mempty p (ProcessNull mempty))
             --        )
->>>>>>> 54759898
             <|> try ( do  -- sapic actions are constructs separated by ";"
                         s <- sapicAction
                         _ <- opSeq
@@ -1345,7 +1240,7 @@
                         p <- process thy
                         _ <- symbol ")"
                         _ <- symbol "@"
-                        m <- msetterm False llit
+                        m <- msetterm False ltypedlit
                         return $ paddAnn p [ProcessLoc m]
                         )
             <|> try (do        -- parens parser
@@ -1510,7 +1405,7 @@
            addItems flags $ set (sigpMaudeSig . thySignature) msig thy'
       , do thy' <- options thy
            addItems flags thy'
-      , do 
+      , do
            fs   <-  functions
            msig <- getState
            let thy' = foldl (flip addFunctionTypingInfo) thy fs   in
@@ -1540,15 +1435,10 @@
            addItems flags (addProcess procc thy)         -- add process to theoryitems and proceed parsing (recursive addItems call)
       , do thy' <- ((liftedAddProcessDef thy) =<<) (processDef thy)     -- similar to process parsing but in addition check that process with this name is only defined once (checked via liftedAddProcessDef)
            addItems flags thy'
-<<<<<<< HEAD
-      , do thy' <- preddeclaration thy             
-           addItems flags (thy')    
-      , do thy'  <- export thy
-           addItems flags (thy')    
-=======
       , do thy' <- preddeclaration thy
            addItems flags (thy')
->>>>>>> 54759898
+      , do thy'  <- export thy
+           addItems flags (thy')
       , do ifdef flags thy
       , do define flags thy
       , do return thy
