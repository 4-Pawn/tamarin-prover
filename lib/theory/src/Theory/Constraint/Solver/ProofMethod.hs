--- conflicted
+++ resolved
@@ -356,12 +356,9 @@
 -- order of solving in a constraint system.
 data GoalRanking =
     GoalNrRanking
-<<<<<<< HEAD
   | OracleRanking
-=======
   | SapicRanking
   | SapicPKCS11Ranking
->>>>>>> a439ab4c
   | UsefulGoalNrRanking
   | SmartRanking Bool
   | SmartDiffRanking
