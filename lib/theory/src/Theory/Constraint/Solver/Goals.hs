{-# LANGUAGE TupleSections    #-}
{-# LANGUAGE ViewPatterns     #-}
{-# LANGUAGE FlexibleContexts #-}
-- |
-- Copyright   : (c) 2010-2012 Benedikt Schmidt & Simon Meier
-- License     : GPL v3 (see LICENSE)
--
-- Maintainer  : Simon Meier <iridcode@gmail.com>
-- Portability : GHC only
--
-- The constraint reduction rules, which are not enforced as invariants in
-- "Theory.Constraint.Solver.Reduction".
--
-- A goal represents a possible application of a rule that may result in
-- multiple cases or even non-termination (if applied repeatedly). These goals
-- are computed as the list of 'openGoals'. See
-- "Theory.Constraint.Solver.ProofMethod" for the public interface to solving
-- goals and the implementation of heuristics.
module Theory.Constraint.Solver.Goals (
    Usefulness(..)
  , AnnotatedGoal
  , openGoals
  , solveGoal
  , plainOpenGoals
  ) where

-- import           Debug.Trace

import           Prelude                                 hiding (id, (.))

import qualified Data.ByteString.Char8                   as BC
import qualified Data.DAG.Simple                         as D (reachableSet)
-- import           Data.Foldable                           (foldMap)
import qualified Data.Map                                as M
import qualified Data.Monoid                             as Mono
import qualified Data.Set                                as S

import           Control.Basics
import           Control.Category
import           Control.Monad.Disj
import           Control.Monad.State                     (gets)
import           Control.Monad.Trans.State.Lazy          hiding (get,gets)
import           Control.Monad.Trans.FastFresh           -- GHC7.10 needs: hiding (get,gets)
import           Control.Monad.Trans.Reader              -- GHC7.10 needs: hiding (get,gets)

import           Extension.Data.Label                    as L

import           Theory.Constraint.Solver.Contradictions (substCreatesNonNormalTerms)
import           Theory.Constraint.Solver.Reduction
import           Theory.Constraint.System
import           Theory.Tools.IntruderRules (mkDUnionRule, isDExpRule, isDPMultRule, isDEMapRule)
import           Theory.Model

import           Utils.Misc                              (twoPartitions)

------------------------------------------------------------------------------
-- Extracting Goals
------------------------------------------------------------------------------

data Usefulness =
    Useful
  -- ^ A goal that is likely to result in progress.
  | LoopBreaker
  -- ^ A goal that is delayed to avoid immediate termination.
  | ProbablyConstructible
  -- ^ A goal that is likely to be constructible by the adversary.
  | CurrentlyDeducible
  -- ^ A message that is deducible for the current solution.
  deriving (Show, Eq, Ord)

-- | Goals annotated with their number and usefulness.
type AnnotatedGoal = (Goal, (Integer, Usefulness))


-- Instances
------------

-- | The list of goals that must be solved before a solution can be extracted.
-- Each goal is annotated with its age and an indicator for its usefulness.
openGoals :: System -> [AnnotatedGoal]
openGoals sys = do
    (goal, status) <- M.toList $ get sGoals sys
    let solved = get gsSolved status
    -- check whether the goal is still open
    guard $ case goal of
        ActionG i (kFactView -> Just (UpK, m)) ->
          if get sDiffSystem sys
             -- In a diff proof, all action goals need to be solved.
             then not (solved)
             else
               not $    solved
                    -- message variables are not solved, except if the node already exists in the system -> facilitates finding contradictions
                    || (isMsgVar m && Nothing == M.lookup i (get sNodes sys)) || sortOfLNTerm m == LSortPub
                    -- handled by 'insertAction'
                    || isPair m || isInverse m || isProduct m --- || isXor m
                    || isUnion m || isNullaryPublicFunction m
        ActionG _ _                               -> not solved
        PremiseG _ _                              -> not solved
        -- Technically the 'False' disj would be a solvable goal. However, we
        -- have a separate proof method for this, i.e., contradictions.
        DisjG (Disj [])                           -> False
        DisjG _                                   -> not solved

        ChainG c p     ->
          case kFactView (nodeConcFact c sys) of
              Just (DnK, viewTerm2 -> FUnion args) ->
              -- do not solve Union conclusions if they contain only known msg vars
                  not solved && not (allMsgVarsKnownEarlier c args)
              -- open chains for msg vars are only solved if N5'' is applicable
              Just (DnK,  m) | isMsgVar m          -> (not solved) &&
                                                      (chainToEquality m c p)
                             | otherwise           -> not solved
              fa -> error $ "openChainGoals: impossible fact: " ++ show fa

        -- FIXME: Split goals may be duplicated, we always have to check
        -- explicitly if they still exist.
        SplitG idx -> splitExists (get sEqStore sys) idx

    let
        useful = case goal of
          _ | get gsLoopBreaker status              -> LoopBreaker
          ActionG i (kFactView -> Just (UpK, m))
              -- if there are KU-guards then all knowledge goals are useful
            | hasKUGuards             -> Useful
            | currentlyDeducible i m  -> CurrentlyDeducible
            | probablyConstructible m -> ProbablyConstructible
          _                           -> Useful

    return (goal, (get gsNr status, useful))
  where
    existingDeps = rawLessRel sys
    hasKUGuards  =
        any ((KUFact `elem`) . guardFactTags) $ S.toList $ get sFormulas sys

    checkTermLits :: (LSort -> Bool) -> LNTerm -> Bool
    checkTermLits p =
        Mono.getAll . foldMap (Mono.All . p . sortOfLit)

    -- KU goals of messages that are likely to be constructible by the
    -- adversary. These are terms that do not contain a fresh name or a fresh
    -- name variable. For protocols without loops they are very likely to be
    -- constructible. For protocols with loops, such terms have to be given
    -- similar priority as loop-breakers.
    probablyConstructible  m = checkTermLits (LSortFresh /=) m
                               && not (containsPrivate m)

    -- KU goals of messages that are currently deducible. Either because they
    -- are composed of public names only and do not contain private function
    -- symbols or because they can be extracted from a sent message using
    -- unpairing or inversion only.
    currentlyDeducible i m = (checkTermLits (LSortPub ==) m
                              && not (containsPrivate m))
                          || extractible i m

    extractible i m = or $ do
        (j, ru) <- M.toList $ get sNodes sys
        -- We cannot deduce a message from a last node.
        guard (not $ isLast sys j)
        let derivedMsgs = concatMap toplevelTerms $
                [ t | Fact OutFact _ [t] <- get rConcs ru] <|>
                [ t | Just (DnK, t)    <- kFactView <$> get rConcs ru]
        -- m is deducible from j without an immediate contradiction
        -- if it is a derived message of 'ru' and the dependency does
        -- not make the graph cyclic.
        return $ m `elem` derivedMsgs &&
                 not (j `S.member` D.reachableSet [i] existingDeps)

    toplevelTerms t@(viewTerm2 -> FPair t1 t2) =
        t : toplevelTerms t1 ++ toplevelTerms t2
    toplevelTerms t@(viewTerm2 -> FInv t1) = t : toplevelTerms t1
    toplevelTerms t = [t]

    allMsgVarsKnownEarlier (i,_) args = (all isMsgVar args) &&
        (all (`elem` earlierMsgVars) args)
      where earlierMsgVars = do (j, _, t) <- allKUActions sys
                                guard $ isMsgVar t && alwaysBefore sys j i
                                return t

    -- check whether we have a chain that fits N5'' (an open chain between an
    -- equality rule and a simple msg var conclusion that exists as a K up
    -- previously) which needs to be resolved even if it is an open chain
    chainToEquality :: LNTerm -> NodeConc -> NodePrem -> Bool
    chainToEquality t_start conc p = is_msg_var && is_equality && ku_before
        where
            -- check whether it is a msg var
            is_msg_var  = isMsgVar t_start
            -- and whether we do have an equality rule instance at the end
            is_equality = isIEqualityRule $ nodeRule (fst p) sys
            -- get all KU-facts with the same msg var
            ku_start    = filter (\x -> (fst x) == t_start) $
                              map (\(i, _, m) -> (m, i)) $ allKUActions sys
            -- and check whether any of them happens before the KD-conclusion
<<<<<<< HEAD
            ku_before   = any (\(_, x) -> alwaysBefore sys x (fst conc)) ku_start 

-- | The list of all open goals left together with their status.
plainOpenGoals:: System -> [(Goal, GoalStatus)]
plainOpenGoals sys = openGoalsLeft
  where
    openGoalsLeft = filter isOpen (M.toList $ L.get sGoals sys)
    isOpen(_, status) = case status of
      GoalStatus s _ _ -> not s
       
=======
            ku_before   = any (\(_, x) -> alwaysBefore sys x (fst conc)) ku_start

>>>>>>> 9753fd95
------------------------------------------------------------------------------
-- Solving 'Goal's
------------------------------------------------------------------------------

-- | @solveGoal rules goal@ enumerates all possible cases of how this goal
-- could be solved in the context of the given @rules@. For each case, a
-- sensible case-name is returned.
solveGoal :: Goal -> Reduction String
solveGoal goal = do
    -- mark before solving, as representation might change due to unification
    markGoalAsSolved "directly" goal
    rules <- askM pcRules
    case goal of
      ActionG i fa  -> solveAction  (nonSilentRules rules) (i, fa)
      PremiseG p fa ->
           solvePremise (get crProtocol rules ++ get crConstruct rules) p fa
      ChainG c p    -> solveChain (get crDestruct  rules) (c, p)
      SplitG i      -> solveSplit i
      DisjG disj    -> solveDisjunction disj

-- The following functions are internal to 'solveGoal'. Use them with great
-- care.

-- | CR-rule *S_at*: solve an action goal.
solveAction :: [RuleAC]          -- ^ All rules labelled with an action
            -> (NodeId, LNFact)  -- ^ The action we are looking for.
            -> Reduction String  -- ^ A sensible case name.
solveAction rules (i, fa@(Fact _ ann _)) = do
    mayRu <- M.lookup i <$> getM sNodes
    showRuleCaseName <$> case mayRu of
        Nothing -> case fa of
            (Fact KUFact _ [m@(viewTerm2 -> FXor ts)]) -> do
                   partitions <- disjunctionOfList $ twoPartitions ts
                   case partitions of
                       (_, []) -> do
                            let ru = Rule (IntrInfo CoerceRule) [kdFact m] [fa] [fa] []
                            modM sNodes (M.insert i ru)
                            insertGoal (PremiseG (i, PremIdx 0) (kdFact m)) False
                            return ru
                       (a',  b') -> do
                            let a = fAppAC Xor a'
                            let b = fAppAC Xor b'
                            let ru = Rule (IntrInfo (ConstrRule $ BC.pack "_xor")) [(kuFact a),(kuFact b)] [fa] [fa] []
                            modM sNodes (M.insert i ru)
                            mapM_ requiresKU [a, b] *> return ru
            _                                        -> do
                   ru  <- labelNodeId i (annotatePrems <$> rules) Nothing
                   act <- disjunctionOfList $ get rActs ru
                   void (solveFactEqs SplitNow [Equal fa act])
                   return ru

        Just ru -> do unless (fa `elem` get rActs ru) $ do
                          act <- disjunctionOfList $ get rActs ru
                          void (solveFactEqs SplitNow [Equal fa act])
                      return ru
  where
    -- If the fact in the action goal has annotations, then consider annotated
    -- versions of intruder rules (this allows high or low priority intruder knowledge
    -- goals to propagate to intruder knowledge of subterms)
    annotatePrems ru@(Rule ri ps cs as nvs) =
        if not (S.null ann) && isIntruderRule ru then
            Rule ri (annotateFact ann <$> ps) cs (annotateFact ann <$> as) nvs
            else ru
    requiresKU t = do
        j <- freshLVar "vk" LSortNode
        let faKU = kuFact t
        insertLess j i
        void (insertAction j faKU)

-- | CR-rules *DG_{2,P}* and *DG_{2,d}*: solve a premise with a direct edge
-- from a unifying conclusion or using a destruction chain.
--
-- Note that *In*, *Fr*, and *KU* facts are solved directly when adding a
-- 'ruleNode'.
--
solvePremise :: [RuleAC]       -- ^ All rules with a non-K-fact conclusion.
             -> NodePrem       -- ^ Premise to solve.
             -> LNFact         -- ^ Fact required at this premise.
             -> Reduction String -- ^ Case name to use.
solvePremise rules p faPrem
  | isKDFact faPrem = do
      iLearn    <- freshLVar "vl" LSortNode
      mLearn    <- varTerm <$> freshLVar "t" LSortMsg
      let concLearn = kdFact mLearn
          premLearn = outFact mLearn
          -- !! Make sure that you construct the correct rule!
          ruLearn = Rule (IntrInfo IRecvRule) [premLearn] [concLearn] [] []
          cLearn = (iLearn, ConcIdx 0)
          pLearn = (iLearn, PremIdx 0)
      modM sNodes  (M.insert iLearn ruLearn)
      insertChain cLearn p
      solvePremise rules pLearn premLearn

  | otherwise = do
      (ru, c, faConc) <- insertFreshNodeConc rules
      insertEdges [(c, faConc, faPrem, p)]
      return $ showRuleCaseName ru

-- | CR-rule *DG2_chain*: solve a chain constraint.
solveChain :: [RuleAC]              -- ^ All destruction rules.
           -> (NodeConc, NodePrem)  -- ^ The chain to extend by one step.
           -> Reduction String      -- ^ Case name to use.
solveChain rules (c, p) = do
    faConc  <- gets $ nodeConcFact c
    (do -- solve it by a direct edge
        cRule <- gets $ nodeRule (nodeConcNode c)
        pRule <- gets $ nodeRule (nodePremNode p)
        faPrem <- gets $ nodePremFact p
        contradictoryIf (forbiddenEdge cRule pRule)
        insertEdges [(c, faConc, faPrem, p)]
        let mPrem = case kFactView faConc of
                      Just (DnK, m') -> m'
                      _              -> error $ "solveChain: impossible"
            caseName (viewTerm -> FApp o _)    = showFunSymName o
            caseName (viewTerm -> Lit l)       = showLitName l
            caseName t                         = show t
        contradictoryIf (illegalCoerce pRule mPrem)
        return (caseName mPrem)
     `disjunction`
     -- extend it with one step
     case kFactView faConc of
         Just (DnK, viewTerm2 -> FUnion args) ->
             do -- If the chain starts at a union message, we
                -- compute the applicable destruction rules directly.
                i <- freshLVar "vr" LSortNode
                let rus = map (ruleACIntrToRuleACInst . mkDUnionRule args)
                              (filter (not . isMsgVar) args)
                -- NOTE: We rely on the check that the chain is open here.
                ru <- disjunctionOfList rus
                modM sNodes (M.insert i ru)
                -- FIXME: Do we have to add the PremiseG here so it
                -- marked as solved?
                let v = PremIdx 0
                faPrem <- gets $ nodePremFact (i,v)
                extendAndMark i ru v faPrem faConc
         Just (DnK, m) ->
             do -- If the chain does not start at a union message,
                -- the usual *DG2_chain* extension is perfomed.
                -- But we ignore open chains, as we only resolve
                -- open chains with a direct chain
                contradictoryIf (isMsgVar m)
                cRule <- gets $ nodeRule (nodeConcNode c)
                (i, ru) <- insertFreshNode rules (Just cRule)
                contradictoryIf (forbiddenEdge cRule ru)
                -- This requires a modified chain constraint def:
                -- path via first destruction premise of rule ...
                (v, faPrem) <- disjunctionOfList $ take 1 $ enumPrems ru
                extendAndMark i ru v faPrem faConc
         _ -> error "solveChain: not a down fact"
     )
  where
    extendAndMark :: NodeId -> RuleACInst -> PremIdx -> LNFact -> LNFact
      -> Control.Monad.Trans.State.Lazy.StateT System
      (Control.Monad.Trans.FastFresh.FreshT
      (DisjT (Control.Monad.Trans.Reader.Reader ProofContext))) String
    extendAndMark i ru v faPrem faConc = do
        insertEdges [(c, faConc, faPrem, (i, v))]
        markGoalAsSolved "directly" (PremiseG (i, v) faPrem)
        insertChain (i, ConcIdx 0) p
        return (showRuleCaseName ru)

    -- contradicts normal form condition:
    -- no edge from dexp to dexp KD premise, no edge from dpmult
    -- to dpmult KD premise, and no edge from dpmult to demap KD premise
    -- (this condition replaces the exp/noexp tags)
    -- no more than the allowed consecutive rule applications
    forbiddenEdge :: RuleACInst -> RuleACInst -> Bool
    forbiddenEdge cRule pRule = isDExpRule   cRule && isDExpRule  pRule  ||
                                isDPMultRule cRule && isDPMultRule pRule ||
                                isDPMultRule cRule && isDEMapRule  pRule ||
                                (getRuleName cRule == getRuleName pRule)
                                    && (getRemainingRuleApplications cRule == 1)

    -- Contradicts normal form condition N2:
    -- No coerce of a pair of inverse.
    illegalCoerce pRule mPrem = isCoerceRule pRule && isPair    mPrem ||
                                isCoerceRule pRule && isInverse mPrem ||
    -- Also: Coercing of products is unnecessary, since the protocol is *-restricted.
                                isCoerceRule pRule && isProduct mPrem


-- | Solve an equation split. There is no corresponding CR-rule in the rule
-- system on paper because there we eagerly split over all variants of a rule.
-- In practice, this is too expensive and we therefore use the equation store
-- to delay these splits.
solveSplit :: SplitId -> Reduction String
solveSplit x = do
    split <- gets ((`performSplit` x) . get sEqStore)
    let errMsg = error "solveSplit: inexistent split-id"
    store      <- maybe errMsg disjunctionOfList split
    -- FIXME: Simplify this interaction with the equation store
    hnd        <- getMaudeHandle
    substCheck <- gets (substCreatesNonNormalTerms hnd)
    store'     <- simp hnd substCheck store
    contradictoryIf (eqsIsFalse store')
    sEqStore =: store'
    return "split"

-- | CR-rule *S_disj*: solve a disjunction of guarded formulas using a case
-- distinction.
--
-- In contrast to the paper, we use n-ary disjunctions and also split over all
-- of them at once.
solveDisjunction :: Disj LNGuarded -> Reduction String
solveDisjunction disj = do
    (i, gfm) <- disjunctionOfList $ zip [(1::Int)..] $ getDisj disj
    insertFormula gfm
    return $ "case_" ++ show i<|MERGE_RESOLUTION|>--- conflicted
+++ resolved
@@ -190,8 +190,8 @@
             ku_start    = filter (\x -> (fst x) == t_start) $
                               map (\(i, _, m) -> (m, i)) $ allKUActions sys
             -- and check whether any of them happens before the KD-conclusion
-<<<<<<< HEAD
-            ku_before   = any (\(_, x) -> alwaysBefore sys x (fst conc)) ku_start 
+            ku_before   = any (\(_, x) -> alwaysBefore sys x (fst conc)) ku_start
+ 
 
 -- | The list of all open goals left together with their status.
 plainOpenGoals:: System -> [(Goal, GoalStatus)]
@@ -201,10 +201,6 @@
     isOpen(_, status) = case status of
       GoalStatus s _ _ -> not s
        
-=======
-            ku_before   = any (\(_, x) -> alwaysBefore sys x (fst conc)) ku_start
-
->>>>>>> 9753fd95
 ------------------------------------------------------------------------------
 -- Solving 'Goal's
 ------------------------------------------------------------------------------
