--- conflicted
+++ resolved
@@ -298,11 +298,7 @@
 -- commented out to remove the redundant pattern compiler warning. If more are added,
 -- the second line can be uncommented.
     colorAttr (RuleColor _) = True
-<<<<<<< HEAD
-    colorAttr _             = False
-=======
     colorAttr (Process   _) = False
->>>>>>> 0811880d
 
     -- The hue of the intruder rules
     intruderHue :: Rational
