<<<<<<< HEAD
{-# LANGUAGE DeriveAnyClass        #-}
{-# LANGUAGE DeriveDataTypeable    #-}
{-# LANGUAGE DeriveGeneric         #-}
{-# LANGUAGE DeriveTraversable     #-}
{-# LANGUAGE FlexibleInstances     #-}
{-# LANGUAGE MultiParamTypeClasses #-}
{-# LANGUAGE PatternGuards         #-}
{-# LANGUAGE StandaloneDeriving    #-}
=======

{-# LANGUAGE DeriveDataTypeable #-}
{-# LANGUAGE StandaloneDeriving #-}
{-# LANGUAGE TemplateHaskell #-}
{-# LANGUAGE DeriveGeneric        #-}
{-# LANGUAGE DeriveTraversable       #-}
{-# LANGUAGE DeriveAnyClass       #-}
{-# LANGUAGE PatternGuards       #-}
>>>>>>> 54759898
-- |
-- Copyright   : (c) 2019 Robert Künnemann
-- License     : GPL v3 (see LICENSE)
--
-- Maintainer  : Robert Künnemann <robert@kunnemann.de>
-- Portability : GHC only
--
-- Data types for SAPIC processes in theories
module Theory.Sapic (
    -- types 
    Process(..)
    , ProcessCombinator(..)
<<<<<<< HEAD
    , SapicType
    , defaultSapicTypeS
    , defaultSapicType
    , defaultSapicNodeType
=======
    , AnProcess(..)
    , ProcessParsedAnnotation(..)
>>>>>>> 54759898
    , SapicAction(..)
    , SapicLVar(..)
    , SapicTerm
    , SapicNTerm
    , SapicLNFact
    , SapicFormula
    , SapicFunSym
    , LSapicAction
    , LProcessCombinator
    , LProcess
    , PlainProcess
    -- converters
    , toLVar
    , toLNTerm
    , toLNFact
    , toLFormula
    -- utitlities 
    , paddAnn
    , foldProcess
    , foldMProcess
    , traverseProcess
    , traverseProcess'
    , traverseTermsAction
    , traverseTermsComb
    , applyProcess
    , pfoldMap
    , mapTerms
    , mapTermsAction
    , mapTermsComb
    , ProcessPosition
    , lhsP
    , rhsP
    , descendant
    -- pretty printing
    , prettySapic'
    , prettySapicAction'
    , prettySapicComb
    , prettySapicTopLevel'
    , prettyPosition
    -- exception type for lets
    , LetExceptions (..)
    , prettyLetExceptions
) where

import Data.Binary
import Data.Data
import Data.List
import GHC.Generics (Generic)
import Control.Parallel.Strategies
import Theory.Model.Fact
import Theory.Model.Atom
import Theory.Model.Formula
import Term.LTerm
import Term.Substitution
import Theory.Text.Pretty
import Control.Monad.Catch

-- | A process data structure

-- | In general, terms we use in the translation have logical veriables
type SapicType = Maybe String
data SapicLVar = SapicLVar { slvar:: LVar, stype:: SapicType }
     deriving( Ord, Eq, Typeable, Data, Generic, NFData, Binary, IsVar )
type LNTTerm = VTerm Name SapicLVar
type SapicNTerm v = VTerm Name v
type SapicTerm = LNTTerm
type SapicNFact v = Fact (SapicNTerm v)
type SapicLNFact = Fact SapicTerm
type SapicNFormula v = ProtoFormula SyntacticSugar (String, LSort) Name v
type SapicFormula = ProtoFormula SyntacticSugar (String, LSort) Name SapicLVar

-- | Function symbol (f,l,r) with argument types l and return type r
-- define only on NoEqSyms, as we will assume the others to be polymorphic
type SapicFunSym = (NoEqSym, [SapicType], SapicType) 

defaultSapicTypeS :: String
defaultSapicTypeS = "bitstring"
defaultSapicType :: SapicType
defaultSapicType = Just defaultSapicTypeS

defaultSapicNodeType :: SapicType
defaultSapicNodeType = Just "node"

-- | A substitution with names and typed logical variables.
type SapicSubst = Subst Name SapicLVar

instance Show SapicLVar where
    show (SapicLVar v (Just t)) = show  v ++ ":" ++ t
    show (SapicLVar v Nothing ) = show  v

instance Hinted SapicLVar where
    hint (SapicLVar v _) = hint v

-- conversion functions for sapic types
toLVar:: SapicLVar -> LVar
toLVar = slvar

toLNTerm:: SapicTerm -> LNTerm 
toLNTerm = fmap f 
    where 
        f (Con c) = Con c
        f (Var v) = Var $ toLVar v

toLNFact:: SapicLNFact -> LNFact 
toLNFact = fmap toLNTerm

toLFormula:: (Functor syn) => ProtoFormula syn (String, LSort) c SapicLVar -> ProtoFormula syn (String, LSort) c LVar
toLFormula = mapAtoms f
    where f _ = fmap $ fmap $ fmap $ fmap toLVar 

-- | Actions are parts of the process that maybe connected with ";"
<<<<<<< HEAD
data SapicAction v = 
                   Rep
                 | New v
                 | ChIn (Maybe (SapicNTerm v)) (SapicNTerm v)
                 | ChOut (Maybe (SapicNTerm v)) (SapicNTerm v)
                 | Insert (SapicNTerm v) (SapicNTerm v)
                 | Delete (SapicNTerm v) 
                 | Lock (SapicNTerm v) 
                 | Unlock (SapicNTerm v) 
                 | Event (SapicNFact v) 
                 | MSR ([SapicNFact v], [SapicNFact v], [SapicNFact v], [SapicNFormula v])
            deriving (Functor, Foldable)

deriving instance (Show v) => Show (SapicAction v)
deriving instance (Eq v) => Eq (SapicAction v)
deriving instance (Ord v) => Ord (SapicAction v)
deriving instance (Generic v) => Generic (SapicAction v)
deriving instance (NFData v, Generic v) => NFData (SapicAction v)
deriving instance (Binary v, Generic v) => Binary (SapicAction v)
deriving instance (Data v, Generic v) => Data (SapicAction v)
=======
data SapicAction =
                   Rep
                 | New LVar
                 | ChIn (Maybe SapicTerm) SapicTerm
                 | ChOut (Maybe SapicTerm) SapicTerm
                 | Insert SapicTerm SapicTerm
                 | Delete SapicTerm
                 | Lock SapicTerm
                 | Unlock SapicTerm
                 | Event LNFact
                 | MSR ([LNFact], [LNFact], [LNFact], [SyntacticLNFormula])
        deriving( Show, Eq, Ord, Generic, NFData, Binary, Data )
>>>>>>> 54759898

-- | When the process tree splits, it is connected with one of these connectives
data ProcessCombinator v = Parallel | NDC | Cond (SapicNFormula v)
        | CondEq (SapicNTerm v) (SapicNTerm v) | Lookup (SapicNTerm v) v
            deriving (Functor,Foldable)

deriving instance (Show v) => Show (ProcessCombinator v)
deriving instance (Eq v) => Eq (ProcessCombinator v)
deriving instance (Ord v) => Ord (ProcessCombinator v)
deriving instance (Generic v) => Generic (ProcessCombinator v)
deriving instance (NFData v, Generic v) => NFData (ProcessCombinator v)
deriving instance (Binary v, Generic v) => Binary (ProcessCombinator v)
deriving instance (Data v, Generic v) => Data (ProcessCombinator v)

-- | The process tree is terminated with null processes, and either splits
-- (parallel and other combinators) or describes a sequence of actions with
-- only one daughter
<<<<<<< HEAD
data Process ann v =  
        ProcessNull ann
    |   ProcessComb (ProcessCombinator v) ann (Process ann v) (Process ann v)
    |   ProcessAction (SapicAction v) ann (Process ann v)
     deriving(Generic, Data )

type LSapicAction = SapicAction SapicLVar
type LProcessCombinator = ProcessCombinator SapicLVar
type LProcess ann =  Process ann SapicLVar

deriving instance (Eq ann, Eq v) => Eq (Process ann v)
deriving instance (Ord ann, Ord v) => Ord (Process ann v)
deriving instance (NFData ann) => NFData (LProcess ann)
deriving instance (Binary ann) => Binary (LProcess ann)
deriving instance (Show ann, Show v) => Show (Process ann v)
deriving instance Functor (Process ann)
deriving instance Foldable (Process ann)

-- | map over a process: @mapTerms ft ff fv@ applies @ft@ to terms, @ff@ to formulas and @fv@ to variables
mapTerms :: (SapicNTerm t -> SapicNTerm v)
            -> (SapicNFormula t -> SapicNFormula v)
            -> (t -> v)
            -> Process ann t
            -> Process ann v
mapTerms _ _  _  (ProcessNull ann)  = ProcessNull ann 
mapTerms f ff fv (ProcessAction ac ann p') = ProcessAction (mapTermsAction f ff fv ac) ann (mT p')
    where mT = mapTerms f ff fv
mapTerms f ff fv (ProcessComb c ann pl pr) = ProcessComb (mapTermsComb f ff fv c) ann (mT pl) (mT pr)
    where mT = mapTerms f ff fv

mapTermsAction :: (SapicNTerm t -> SapicNTerm v)
                  -> (SapicNFormula t -> SapicNFormula v)
                  -> (t -> v)
                  -> SapicAction t
                  -> SapicAction v
mapTermsAction f ff fv ac 
        | (New v) <- ac        = New (fv v)
        | (ChIn  mt t) <- ac   = ChIn (fmap f mt) (f t)
        | (ChOut mt t) <- ac   = ChOut (fmap f mt) (f t)
        | (Insert t1 t2) <- ac = Insert (f t1) (f t2)
        | (Delete t) <- ac     = Delete (f t)
        | (Lock t) <- ac       = Lock (f t)
        | (Unlock t) <- ac     = Unlock (f t)
        | (Event fa) <- ac      = Event (fmap f fa)
        | (MSR (l,a,r,rest)) <- ac  = MSR (f2mapf l, f2mapf a, f2mapf r, fmap ff rest)
        | Rep <- ac            = Rep
            where f2mapf = fmap $ fmap f

mapTermsComb :: (SapicNTerm t -> SapicNTerm v)
                -> (SapicNFormula t -> SapicNFormula v)
                -> (t -> v)
                -> ProcessCombinator t
                -> ProcessCombinator v
mapTermsComb f ff fv c
        | (Cond fa) <- c = Cond $ ff fa
        | (CondEq t1 t2) <- c = CondEq (f t1) (f t2)
        | (Lookup t v) <- c = Lookup (f t) (fv v)
        | Parallel <- c = Parallel
        | NDC    <- c   = NDC


-- | fold a process: apply @fNull@, @fAct@, @fComb@ on accumulator and action,
-- annotation and nothing/action/combinator to obtain new accumulator to apply
-- to subprocess. @gAct@ and @gComb@ reconstruct result, e.g., process from
-- accumulator and result of subprocess(es). @fNulL@ directly outputs result.
foldProcess :: (t1 -> t2 -> t3)
               -> (t1 -> t2 -> SapicAction v -> t1)
               -> (t1 -> t2 -> ProcessCombinator v -> t1)
               -> (t1 -> t2 -> t3 -> SapicAction v -> t3)
               -> (t1 -> t2 -> t3 -> t3 -> ProcessCombinator v -> t3)
               -> t1
               -> Process t2 v
               -> t3
foldProcess fNull fAct fComb gAct gComb a p
    | (ProcessNull ann) <- p = fNull a ann
    | (ProcessAction ac ann p') <- p =
            let a' = fAct a ann ac -- 1. update accumulator
                r = foldProcess fNull fAct fComb gAct gComb a' p'  -- 2. process subtree with updated acculator
            in
               gAct a' ann r ac -- 3. reconstruct result from accumulator and subtree's result
    | (ProcessComb c ann pl pr) <- p = 
            let a' = fComb a ann c
                rl = foldProcess fNull fAct fComb gAct gComb a' pl
                rr = foldProcess fNull fAct fComb gAct gComb a' pr
            in
                gComb a' ann rl rr c

-- | fold process with side-effect. Just like @foldProcess@, but allows functions with side-effects.
foldMProcess :: Monad m =>
                (t1 -> t2 -> m t3)
                -> (t1 -> t2 -> SapicAction v -> m t1)
                -> (t1 -> t2 -> ProcessCombinator v -> m t1)
                -> (t1 -> SapicAction v -> t2 -> t3 -> m t3)
                -> (t1 -> ProcessCombinator v -> t2 -> t3 -> t3 -> m t3)
                -> t1
                -> Process t2 v
                -> m t3
foldMProcess fNull fAct fComb gAct gComb a p
    | (ProcessNull ann) <- p = fNull a ann
    | (ProcessAction ac ann p') <- p = do
            a' <- fAct a ann ac -- 1. update accumulator
            p''<- foldMProcess fNull fAct fComb gAct gComb a' p'  -- 2. process subtree with updated acculator
            f  <- gAct a' ac ann p'' -- 3. reconstruct result from accumulator and subtree's result
            return f
    | (ProcessComb c ann pl pr) <- p = do
            a' <- fComb a ann c
            rl <- foldMProcess fNull fAct fComb gAct gComb a' pl
            rr <- foldMProcess fNull fAct fComb gAct gComb a' pr
            r  <- gComb a' c ann rl rr 
            return r

-- | Traverses process. Simplified variant of @foldMProcces@ that avoids accumulator (can store in monad)
traverseProcess :: Monad m =>
                   (t2 -> m t3)
                   -> (SapicAction v -> t2 -> t3 -> m t3)
                   -> (ProcessCombinator v -> t2 -> t3 -> t3 -> m t3)
                   -> Process t2 v
                   -> m t3
traverseProcess gNull gAct gComb = foldMProcess (const gNull) nothing nothing (const gAct) (const gComb) ()
        where nothing = const $ const $ const $ return ()
                
traverseProcess' :: Monad m =>
                       (SapicNTerm t -> m (SapicNTerm v))
                       -> (SapicNFormula t -> m (SapicNFormula v))
                       -> (t -> m v)
                       -> Process ann t
                       -> m (Process ann v)
traverseProcess' ft ff fv = traverseProcess gN gA gC
    where
        gN = return . ProcessNull
        gA ac ann p = do
             ac' <- traverseTermsAction ft ff fv ac
             return $ ProcessAction ac' ann p
        gC c ann pl pr = do
             c'  <- traverseTermsComb ft ff fv c
             return $ ProcessComb c' ann pl pr

traverseTermsAction :: Applicative f =>
                       (SapicNTerm t -> f (SapicNTerm v))
                       -> (SapicNFormula t -> f (SapicNFormula v))
                       -> (t -> f v)
                       -> SapicAction t
                       -> f (SapicAction v)
traverseTermsAction ft ff fv ac 
        -- | (New v) <- ac = (New . termVar') <$> ft (varTerm v)
        | (New v) <- ac = New <$> fv v
        | (ChIn  mt t) <- ac   = ChIn <$> traverse ft mt <*> ft t
        | (ChOut mt t) <- ac   = ChOut<$> traverse ft mt <*> ft t
        | (Insert t1 t2) <- ac = Insert <$> ft t1 <*> (ft t2)
        | (Delete t) <- ac     = Delete <$> ft t
        | (Lock t) <- ac       = Lock   <$> ft t
        | (Unlock t) <- ac     = Unlock <$> ft t
        | (Event fa) <- ac      = Event <$> traverse ft fa
        | (MSR (l,a,r,rest)) <- ac  = do
                    (\l' a' r' rest' -> MSR (l',a',r',rest'))
                    <$>
                         t2f l
                     <*> t2f a
                     <*> t2f r
                     <*> traverse ff rest
        | Rep <- ac            = pure Rep
            where t2f = traverse (traverse ft)

traverseTermsComb :: Applicative f =>
                     (SapicNTerm t -> f (SapicNTerm a))
                     -> (SapicNFormula t -> f (SapicNFormula a))
                     -> (t -> f a)
                     -> ProcessCombinator t
                     -> f (ProcessCombinator a)
traverseTermsComb ft ff fv c
        | (Cond fa)      <- c = Cond <$> ff fa
        | (CondEq t1 t2) <- c = CondEq <$> ft t1 <*> ft t2
        | (Lookup t v)   <- c = Lookup <$> ft t <*> fv v
        | Parallel       <- c = pure Parallel
        | NDC            <- c = pure NDC

------------------------- 
-- Applying substitutions
------------------------- 

instance (IsVar v) => Apply (Subst Name v) (ProcessCombinator v) where
    apply subst c 
            = mapTermsComb (apply subst) (apply subst) (apply subst) c

data CapturedTag = CapturedIn | CapturedLookup | CapturedNew
    deriving (Typeable, Show)
data LetExceptions = CapturedEx CapturedTag SapicLVar 
=======
data AnProcess ann =
        ProcessNull ann
    |   ProcessComb ProcessCombinator ann (AnProcess ann) (AnProcess ann)
    -- |   ProcessIdentifier String ann
    |   ProcessAction SapicAction ann (AnProcess ann)
     deriving(Generic, Data )
deriving instance (Ord ann) => Ord (AnProcess ann)
deriving instance (NFData ann) => NFData (AnProcess ann)
deriving instance (Binary ann) => Binary (AnProcess ann)
deriving instance (Eq ann) => Eq (AnProcess ann)
deriving instance (Show ann) => Show (AnProcess ann)
deriving instance Foldable (AnProcess)
deriving instance Traversable (AnProcess)

-- This instance is useful for modifying annotations, but not for much more.
instance Functor AnProcess where
    fmap f (ProcessNull an) = ProcessNull (f an)
    fmap f (ProcessComb c an pl pr)  = ProcessComb c (f an) (fmap f pl) (fmap f pr)
    fmap f (ProcessAction a an p)   =  ProcessAction a (f an) (fmap f p)

instance Apply ProcessCombinator where
    apply subst c
        | (Cond f) <- c = Cond $ apply subst f
        | (CondEq t1 t2) <- c = CondEq (apply subst t1) (apply subst t2)
        | (Lookup t v) <- c = Lookup (apply subst t) v
        | otherwise = c

data CapturedTag = CapturedIn | CapturedLookup | CapturedNew
    deriving (Typeable, Show)
data LetExceptions = CapturedEx CapturedTag LVar
>>>>>>> 54759898
    deriving (Typeable, Show, Exception)
    -- deriving (Typeable)

prettyLetExceptions :: LetExceptions -> String
prettyLetExceptions (CapturedEx tag v) = "Error: The variable "++ show v ++ " appears in a let-expression that is captured in " ++ pretty tag ++ ". This is likely unintend. To proceed nonetheless, please rename the variable to pat_" ++ show v ++ " throughout."
    where pretty CapturedIn = "input"
          pretty CapturedLookup = "lookup"
          pretty CapturedNew = "new"

<<<<<<< HEAD
-- | Apply a substitution, but raise an error if necessary
applyProcessCombinatorError :: MonadThrow m => Subst Name SapicLVar 
            -> ProcessCombinator SapicLVar -> m (ProcessCombinator SapicLVar)
applyProcessCombinatorError subst c 
        | (Lookup t v) <- c  = if v `elem` dom subst then 
=======
applyProcessCombinatorError :: MonadThrow m => Subst Name LVar
            -> ProcessCombinator -> m ProcessCombinator
applyProcessCombinatorError subst c
        | (Lookup t v) <- c  = if v `elem` dom (subst) then
>>>>>>> 54759898
                                  throwM $ CapturedEx CapturedLookup v
                               else
                                  return $ Lookup (apply subst t) v
        | otherwise = return $ apply subst c

<<<<<<< HEAD
instance Apply SapicSubst (SapicAction SapicLVar) where
    apply subst ac 
        = mapTermsAction (apply subst) (apply subst) (apply subst) ac
=======
instance Apply SapicAction where
    apply subst ac
        | (New v) <- ac        = New v
        | (ChIn  mt t) <- ac   = ChIn (apply subst mt) (apply subst t)
        | (ChOut mt t) <- ac   = ChOut (apply subst mt) (apply subst t)
        | (Insert t1 t2) <- ac = Insert (apply subst t1) (apply subst t2)
        | (Delete t) <- ac     = Delete (apply subst t)
        | (Lock t) <- ac       = Lock (apply subst t)
        | (Unlock t) <- ac     = Unlock (apply subst t)
        | (Event f) <- ac      = Event (apply subst f)
        | (MSR (l,a,r,rest)) <- ac  = MSR (apply subst (l,a,r,rest))
        | Rep <- ac            = Rep
>>>>>>> 54759898

-- | Apply a substitution, but raise an error if necessary
applySapicActionError :: MonadThrow m =>
    Subst Name SapicLVar -> SapicAction SapicLVar -> m (SapicAction SapicLVar)
applySapicActionError subst ac
        | (New v) <- ac =  if v `elem` dom subst then
                                  throwM $ CapturedEx CapturedNew v
                               else
                                  return $ New v
        | (ChIn mt t) <- ac,  Lit (Var v) <-  viewTerm t =
<<<<<<< HEAD
                            if v `elem` dom subst && not ( "pat_" `isPrefixOf` lvarName' v) then 
=======
                            if v `elem` dom subst && not ( "pat_" `isPrefixOf` lvarName v) then
>>>>>>> 54759898
                                  -- t is a single variable that is captured by the let.
                                  -- This is likely unintended, so we warn, unless the variable starts with
                                  -- pat_
                                  throwM $ CapturedEx CapturedIn v
                            else
                                  return $ ChIn (apply subst mt) (apply subst t)
        | otherwise = return $ apply subst ac
    where lvarName' (SapicLVar v _) = lvarName v

instance Apply SapicSubst (LProcess ann) where
-- We are ignoring capturing here, use applyProcess below to get warnings.
    apply _ (ProcessNull ann) = ProcessNull ann
    apply subst (ProcessComb c ann pl pr) =
                ProcessComb (apply subst c) ann (apply subst pl) (apply subst pr)
    apply subst (ProcessAction ac ann p') =
                ProcessAction (apply subst ac) ann (apply subst p')

-- | Apply a substitution, but raise an error if necessary
applyProcess :: MonadThrow m => SapicSubst -> LProcess ann -> m (LProcess ann)
applyProcess _ (ProcessNull ann) = return $ ProcessNull ann
applyProcess subst (ProcessComb c ann pl pr) = do
                c' <- applyProcessCombinatorError subst c
                pl' <- applyProcess subst pl
                pr' <- applyProcess subst pr
                return $ ProcessComb c' ann pl' pr'
applyProcess subst (ProcessAction ac ann p) = do
                ac' <- applySapicActionError subst ac
                p' <- applyProcess subst p
                return $ ProcessAction ac' ann p'

-- | After parsing, the process is already annotated wth a list of process
--   identifiers. Any identifier in this in this list was inlined to give this
--   comment, e.g.,
--    let A = 0
--    let B = A | A
--    !B
--    has two Null-rules with annotation [A,B].
--  This will be helpful to recognise protocols roles and visualise them.

<<<<<<< HEAD
type ProcessName = String -- String used in annotation to identify processes
type ProcessAnnotation = [ProcessName]
type PlainProcess = LProcess ProcessAnnotation
=======
data ProcessParsedAnnotation =
  ProcessName String -- String used in annotation to identify processes
  | ProcessLoc SapicTerm
  deriving( Eq, Ord, Show, Data, Generic)
instance NFData ProcessParsedAnnotation
instance Binary ProcessParsedAnnotation
type ProcessAnnotations = [ProcessParsedAnnotation]
type Process = AnProcess ProcessAnnotations
>>>>>>> 54759898
type ProcessPosition = [Int]

-- | Positions are to be read left-to-right, 1 is left, 2 is right.
lhsP :: [Int] -> ProcessPosition
lhsP p = (p++[1]) :: ProcessPosition

rhsP :: [Int] -> ProcessPosition
rhsP p = (p++[2]) :: ProcessPosition
-- rhs :: ProcessPosition = 2

descendant :: Eq a => [a] -> [a] -> Bool
descendant child parent = parent `isPrefixOf` child

-- | Add another element to the existing annotations, e.g., yet another identifier.
<<<<<<< HEAD
paddAnn :: PlainProcess -> ProcessAnnotation -> PlainProcess
=======
paddAnn :: Process -> ProcessAnnotations -> Process
>>>>>>> 54759898
paddAnn (ProcessNull ann) ann' = ProcessNull $ ann `mappend` ann'
paddAnn (ProcessComb c ann pl pr ) ann' = ProcessComb c (ann `mappend` ann')  pl pr
paddAnn (ProcessAction a ann p ) ann' = ProcessAction a (ann `mappend` ann')  p

-- | folding on the process tree, used, e.g., for printing
pfoldMap :: Monoid a => (Process ann v -> a) -> Process ann v -> a
pfoldMap f (ProcessNull an) = f (ProcessNull an)
pfoldMap f (ProcessComb c an pl pr)  =
        pfoldMap f pl
        `mappend`
        f (ProcessComb c an pl pr)
        `mappend`
        pfoldMap f pr
pfoldMap f (ProcessAction a an p)   =
        f (ProcessAction a an p)
        `mappend`
        pfoldMap f p

prettyPosition:: ProcessPosition -> String
prettyPosition = foldl (\ s n -> s ++ show n ) ""

<<<<<<< HEAD
-- | Pretty print an @SapicTerm@.
prettySapicTerm :: Document d => SapicTerm -> d
prettySapicTerm = prettyTerm (text . show)

prettySapicFact :: Document d => Fact SapicTerm -> d
prettySapicFact = prettyFact prettySapicTerm 

prettySyntacticSapicFormula :: HighlightDocument d => ProtoFormula SyntacticSugar (String, LSort) Name SapicLVar -> d
prettySyntacticSapicFormula = prettySyntacticLNFormula . toLFormula

    
-- | Printer for SAPIC actions. 
-- Note: Need to give the pretty printer for rules as a parameter as otherwise
-- we would have circular dependencies.
-- Instantiated in Theory.Sapic.Print later
prettySapicAction' :: 
                   ( [SapicLNFact] -> [SapicLNFact] -> [SapicLNFact] -> [SapicFormula] -> String)
                    -> SapicAction SapicLVar  -> String
=======
-- | Printer for SAPIC actions.
-- Note: Need to give the pretty printer for rules as a parameter as otherwise
-- we would have circular dependencies.
-- Instantiated in Theory.Sapic.Print later
prettySapicAction' ::
                   ( [LNFact] -> [LNFact] -> [LNFact] -> [SyntacticLNFormula] -> String)
                    -> SapicAction  -> String
>>>>>>> 54759898
prettySapicAction' _ (New n) = "new "++ show n
prettySapicAction' _ Rep  = "!"
prettySapicAction' _ (ChIn (Just t1) t2 )  = "in(" ++ render (prettySapicTerm t1) ++ "," ++ render ( prettySapicTerm t2) ++ ")"
prettySapicAction' _ (ChIn Nothing t2 )  = "in(" ++ render (prettySapicTerm t2) ++ ")"
prettySapicAction' _ (ChOut (Just t1) t2 )  = "out(" ++ render (prettySapicTerm t1) ++ "," ++ render (prettySapicTerm t2) ++ ")"
prettySapicAction' _ (ChOut Nothing t2 )  = "out(" ++ render (prettySapicTerm t2) ++ ")"
prettySapicAction' _ (Insert t1 t2)  = "insert " ++ render (prettySapicTerm t1) ++ "," ++ render (prettySapicTerm t2)
prettySapicAction' _ (Delete t )  = "delete " ++ render (prettySapicTerm t)
prettySapicAction' _ (Lock t )  = "lock " ++ render (prettySapicTerm t)
prettySapicAction' _ (Unlock t )  = "unlock " ++ render (prettySapicTerm t)
prettySapicAction' _ (Event a )  = "event " ++ render (prettySapicFact a)
prettySapicAction' prettyRule' (MSR (p,a,c,r)) = prettyRule' p a c r

prettySapicComb :: ProcessCombinator SapicLVar -> String
prettySapicComb Parallel = "|"
prettySapicComb NDC = "+"
prettySapicComb (Cond a) = "if "++ render (prettySyntacticSapicFormula a)
prettySapicComb (CondEq t t') = "if "++ p t ++ "=" ++ p t'
                                    where p = render . prettySapicTerm
prettySapicComb (Lookup t v) = "lookup "++ p t ++ " as " ++ show v
                                    where p = render . prettySapicTerm

-- | Printer for SAPIC processes..
-- TODO At the moment, the process structure is not used to properly print how
-- elements are associated.
-- Should do it, but then we cannot use pfoldMap anymore.
<<<<<<< HEAD
prettySapic' :: ([SapicLNFact] -> [SapicLNFact] -> [SapicLNFact] -> [SapicFormula] -> String) -> LProcess ann -> String
prettySapic' prettyRuleRestr = pfoldMap f 
    where f (ProcessNull _) = "0"
          f (ProcessComb c _ _ _)  = prettySapicComb c 
          f (ProcessAction Rep _ _)  = prettySapicAction' prettyRuleRestr Rep 
          f (ProcessAction a _ _)  = prettySapicAction' prettyRuleRestr a ++ ";"
=======
prettySapic' :: ([LNFact] -> [LNFact] -> [LNFact] -> [SyntacticLNFormula] -> String) -> AnProcess ann -> String
prettySapic' prettyRule = pfoldMap f
    where f (ProcessNull _) = "0"
          f (ProcessComb c _ _ _)  = prettySapicComb c
          f (ProcessAction Rep _ _)  = prettySapicAction' prettyRule Rep
          f (ProcessAction a _ _)  = prettySapicAction' prettyRule a ++ ";"
>>>>>>> 54759898

-- | Printer for the top-level process, used, e.g., for rule names.
prettySapicTopLevel' :: ([SapicLNFact] -> [SapicLNFact] -> [SapicLNFact] -> [SapicFormula] -> String) -> LProcess ann -> String
prettySapicTopLevel' _ (ProcessNull _) = "0"
prettySapicTopLevel' _ (ProcessComb c _ _ _)  = prettySapicComb c
prettySapicTopLevel' prettyRuleRestr (ProcessAction Rep _ _)  = prettySapicAction' prettyRuleRestr Rep
prettySapicTopLevel' prettyRuleRestr (ProcessAction a _ _)  = prettySapicAction' prettyRuleRestr a ++ ";"<|MERGE_RESOLUTION|>--- conflicted
+++ resolved
@@ -1,14 +1,5 @@
-<<<<<<< HEAD
-{-# LANGUAGE DeriveAnyClass        #-}
-{-# LANGUAGE DeriveDataTypeable    #-}
-{-# LANGUAGE DeriveGeneric         #-}
-{-# LANGUAGE DeriveTraversable     #-}
 {-# LANGUAGE FlexibleInstances     #-}
 {-# LANGUAGE MultiParamTypeClasses #-}
-{-# LANGUAGE PatternGuards         #-}
-{-# LANGUAGE StandaloneDeriving    #-}
-=======
-
 {-# LANGUAGE DeriveDataTypeable #-}
 {-# LANGUAGE StandaloneDeriving #-}
 {-# LANGUAGE TemplateHaskell #-}
@@ -16,7 +7,6 @@
 {-# LANGUAGE DeriveTraversable       #-}
 {-# LANGUAGE DeriveAnyClass       #-}
 {-# LANGUAGE PatternGuards       #-}
->>>>>>> 54759898
 -- |
 -- Copyright   : (c) 2019 Robert Künnemann
 -- License     : GPL v3 (see LICENSE)
@@ -26,18 +16,14 @@
 --
 -- Data types for SAPIC processes in theories
 module Theory.Sapic (
-    -- types 
+    -- types
     Process(..)
     , ProcessCombinator(..)
-<<<<<<< HEAD
+    , ProcessParsedAnnotation(..)
     , SapicType
     , defaultSapicTypeS
     , defaultSapicType
     , defaultSapicNodeType
-=======
-    , AnProcess(..)
-    , ProcessParsedAnnotation(..)
->>>>>>> 54759898
     , SapicAction(..)
     , SapicLVar(..)
     , SapicTerm
@@ -54,7 +40,7 @@
     , toLNTerm
     , toLNFact
     , toLFormula
-    -- utitlities 
+    -- utitlities
     , paddAnn
     , foldProcess
     , foldMProcess
@@ -111,7 +97,7 @@
 
 -- | Function symbol (f,l,r) with argument types l and return type r
 -- define only on NoEqSyms, as we will assume the others to be polymorphic
-type SapicFunSym = (NoEqSym, [SapicType], SapicType) 
+type SapicFunSym = (NoEqSym, [SapicType], SapicType)
 
 defaultSapicTypeS :: String
 defaultSapicTypeS = "bitstring"
@@ -135,31 +121,30 @@
 toLVar:: SapicLVar -> LVar
 toLVar = slvar
 
-toLNTerm:: SapicTerm -> LNTerm 
-toLNTerm = fmap f 
-    where 
+toLNTerm:: SapicTerm -> LNTerm
+toLNTerm = fmap f
+    where
         f (Con c) = Con c
         f (Var v) = Var $ toLVar v
 
-toLNFact:: SapicLNFact -> LNFact 
+toLNFact:: SapicLNFact -> LNFact
 toLNFact = fmap toLNTerm
 
 toLFormula:: (Functor syn) => ProtoFormula syn (String, LSort) c SapicLVar -> ProtoFormula syn (String, LSort) c LVar
 toLFormula = mapAtoms f
-    where f _ = fmap $ fmap $ fmap $ fmap toLVar 
+    where f _ = fmap $ fmap $ fmap $ fmap toLVar
 
 -- | Actions are parts of the process that maybe connected with ";"
-<<<<<<< HEAD
-data SapicAction v = 
+data SapicAction v =
                    Rep
                  | New v
                  | ChIn (Maybe (SapicNTerm v)) (SapicNTerm v)
                  | ChOut (Maybe (SapicNTerm v)) (SapicNTerm v)
                  | Insert (SapicNTerm v) (SapicNTerm v)
-                 | Delete (SapicNTerm v) 
-                 | Lock (SapicNTerm v) 
-                 | Unlock (SapicNTerm v) 
-                 | Event (SapicNFact v) 
+                 | Delete (SapicNTerm v)
+                 | Lock (SapicNTerm v)
+                 | Unlock (SapicNTerm v)
+                 | Event (SapicNFact v)
                  | MSR ([SapicNFact v], [SapicNFact v], [SapicNFact v], [SapicNFormula v])
             deriving (Functor, Foldable)
 
@@ -170,20 +155,6 @@
 deriving instance (NFData v, Generic v) => NFData (SapicAction v)
 deriving instance (Binary v, Generic v) => Binary (SapicAction v)
 deriving instance (Data v, Generic v) => Data (SapicAction v)
-=======
-data SapicAction =
-                   Rep
-                 | New LVar
-                 | ChIn (Maybe SapicTerm) SapicTerm
-                 | ChOut (Maybe SapicTerm) SapicTerm
-                 | Insert SapicTerm SapicTerm
-                 | Delete SapicTerm
-                 | Lock SapicTerm
-                 | Unlock SapicTerm
-                 | Event LNFact
-                 | MSR ([LNFact], [LNFact], [LNFact], [SyntacticLNFormula])
-        deriving( Show, Eq, Ord, Generic, NFData, Binary, Data )
->>>>>>> 54759898
 
 -- | When the process tree splits, it is connected with one of these connectives
 data ProcessCombinator v = Parallel | NDC | Cond (SapicNFormula v)
@@ -201,8 +172,7 @@
 -- | The process tree is terminated with null processes, and either splits
 -- (parallel and other combinators) or describes a sequence of actions with
 -- only one daughter
-<<<<<<< HEAD
-data Process ann v =  
+data Process ann v =
         ProcessNull ann
     |   ProcessComb (ProcessCombinator v) ann (Process ann v) (Process ann v)
     |   ProcessAction (SapicAction v) ann (Process ann v)
@@ -226,7 +196,7 @@
             -> (t -> v)
             -> Process ann t
             -> Process ann v
-mapTerms _ _  _  (ProcessNull ann)  = ProcessNull ann 
+mapTerms _ _  _  (ProcessNull ann)  = ProcessNull ann
 mapTerms f ff fv (ProcessAction ac ann p') = ProcessAction (mapTermsAction f ff fv ac) ann (mT p')
     where mT = mapTerms f ff fv
 mapTerms f ff fv (ProcessComb c ann pl pr) = ProcessComb (mapTermsComb f ff fv c) ann (mT pl) (mT pr)
@@ -237,7 +207,7 @@
                   -> (t -> v)
                   -> SapicAction t
                   -> SapicAction v
-mapTermsAction f ff fv ac 
+mapTermsAction f ff fv ac
         | (New v) <- ac        = New (fv v)
         | (ChIn  mt t) <- ac   = ChIn (fmap f mt) (f t)
         | (ChOut mt t) <- ac   = ChOut (fmap f mt) (f t)
@@ -282,7 +252,7 @@
                 r = foldProcess fNull fAct fComb gAct gComb a' p'  -- 2. process subtree with updated acculator
             in
                gAct a' ann r ac -- 3. reconstruct result from accumulator and subtree's result
-    | (ProcessComb c ann pl pr) <- p = 
+    | (ProcessComb c ann pl pr) <- p =
             let a' = fComb a ann c
                 rl = foldProcess fNull fAct fComb gAct gComb a' pl
                 rr = foldProcess fNull fAct fComb gAct gComb a' pr
@@ -310,7 +280,7 @@
             a' <- fComb a ann c
             rl <- foldMProcess fNull fAct fComb gAct gComb a' pl
             rr <- foldMProcess fNull fAct fComb gAct gComb a' pr
-            r  <- gComb a' c ann rl rr 
+            r  <- gComb a' c ann rl rr
             return r
 
 -- | Traverses process. Simplified variant of @foldMProcces@ that avoids accumulator (can store in monad)
@@ -322,7 +292,7 @@
                    -> m t3
 traverseProcess gNull gAct gComb = foldMProcess (const gNull) nothing nothing (const gAct) (const gComb) ()
         where nothing = const $ const $ const $ return ()
-                
+
 traverseProcess' :: Monad m =>
                        (SapicNTerm t -> m (SapicNTerm v))
                        -> (SapicNFormula t -> m (SapicNFormula v))
@@ -345,7 +315,7 @@
                        -> (t -> f v)
                        -> SapicAction t
                        -> f (SapicAction v)
-traverseTermsAction ft ff fv ac 
+traverseTermsAction ft ff fv ac
         -- | (New v) <- ac = (New . termVar') <$> ft (varTerm v)
         | (New v) <- ac = New <$> fv v
         | (ChIn  mt t) <- ac   = ChIn <$> traverse ft mt <*> ft t
@@ -378,49 +348,17 @@
         | Parallel       <- c = pure Parallel
         | NDC            <- c = pure NDC
 
-------------------------- 
+-------------------------
 -- Applying substitutions
-------------------------- 
+-------------------------
 
 instance (IsVar v) => Apply (Subst Name v) (ProcessCombinator v) where
-    apply subst c 
+    apply subst c
             = mapTermsComb (apply subst) (apply subst) (apply subst) c
 
 data CapturedTag = CapturedIn | CapturedLookup | CapturedNew
     deriving (Typeable, Show)
-data LetExceptions = CapturedEx CapturedTag SapicLVar 
-=======
-data AnProcess ann =
-        ProcessNull ann
-    |   ProcessComb ProcessCombinator ann (AnProcess ann) (AnProcess ann)
-    -- |   ProcessIdentifier String ann
-    |   ProcessAction SapicAction ann (AnProcess ann)
-     deriving(Generic, Data )
-deriving instance (Ord ann) => Ord (AnProcess ann)
-deriving instance (NFData ann) => NFData (AnProcess ann)
-deriving instance (Binary ann) => Binary (AnProcess ann)
-deriving instance (Eq ann) => Eq (AnProcess ann)
-deriving instance (Show ann) => Show (AnProcess ann)
-deriving instance Foldable (AnProcess)
-deriving instance Traversable (AnProcess)
-
--- This instance is useful for modifying annotations, but not for much more.
-instance Functor AnProcess where
-    fmap f (ProcessNull an) = ProcessNull (f an)
-    fmap f (ProcessComb c an pl pr)  = ProcessComb c (f an) (fmap f pl) (fmap f pr)
-    fmap f (ProcessAction a an p)   =  ProcessAction a (f an) (fmap f p)
-
-instance Apply ProcessCombinator where
-    apply subst c
-        | (Cond f) <- c = Cond $ apply subst f
-        | (CondEq t1 t2) <- c = CondEq (apply subst t1) (apply subst t2)
-        | (Lookup t v) <- c = Lookup (apply subst t) v
-        | otherwise = c
-
-data CapturedTag = CapturedIn | CapturedLookup | CapturedNew
-    deriving (Typeable, Show)
-data LetExceptions = CapturedEx CapturedTag LVar
->>>>>>> 54759898
+data LetExceptions = CapturedEx CapturedTag SapicLVar
     deriving (Typeable, Show, Exception)
     -- deriving (Typeable)
 
@@ -430,41 +368,20 @@
           pretty CapturedLookup = "lookup"
           pretty CapturedNew = "new"
 
-<<<<<<< HEAD
 -- | Apply a substitution, but raise an error if necessary
-applyProcessCombinatorError :: MonadThrow m => Subst Name SapicLVar 
+applyProcessCombinatorError :: MonadThrow m => Subst Name SapicLVar
             -> ProcessCombinator SapicLVar -> m (ProcessCombinator SapicLVar)
-applyProcessCombinatorError subst c 
-        | (Lookup t v) <- c  = if v `elem` dom subst then 
-=======
-applyProcessCombinatorError :: MonadThrow m => Subst Name LVar
-            -> ProcessCombinator -> m ProcessCombinator
 applyProcessCombinatorError subst c
-        | (Lookup t v) <- c  = if v `elem` dom (subst) then
->>>>>>> 54759898
+        | (Lookup t v) <- c  = if v `elem` dom subst then
                                   throwM $ CapturedEx CapturedLookup v
                                else
                                   return $ Lookup (apply subst t) v
         | otherwise = return $ apply subst c
 
-<<<<<<< HEAD
+
 instance Apply SapicSubst (SapicAction SapicLVar) where
-    apply subst ac 
+    apply subst ac
         = mapTermsAction (apply subst) (apply subst) (apply subst) ac
-=======
-instance Apply SapicAction where
-    apply subst ac
-        | (New v) <- ac        = New v
-        | (ChIn  mt t) <- ac   = ChIn (apply subst mt) (apply subst t)
-        | (ChOut mt t) <- ac   = ChOut (apply subst mt) (apply subst t)
-        | (Insert t1 t2) <- ac = Insert (apply subst t1) (apply subst t2)
-        | (Delete t) <- ac     = Delete (apply subst t)
-        | (Lock t) <- ac       = Lock (apply subst t)
-        | (Unlock t) <- ac     = Unlock (apply subst t)
-        | (Event f) <- ac      = Event (apply subst f)
-        | (MSR (l,a,r,rest)) <- ac  = MSR (apply subst (l,a,r,rest))
-        | Rep <- ac            = Rep
->>>>>>> 54759898
 
 -- | Apply a substitution, but raise an error if necessary
 applySapicActionError :: MonadThrow m =>
@@ -475,11 +392,7 @@
                                else
                                   return $ New v
         | (ChIn mt t) <- ac,  Lit (Var v) <-  viewTerm t =
-<<<<<<< HEAD
-                            if v `elem` dom subst && not ( "pat_" `isPrefixOf` lvarName' v) then 
-=======
-                            if v `elem` dom subst && not ( "pat_" `isPrefixOf` lvarName v) then
->>>>>>> 54759898
+                            if v `elem` dom subst && not ( "pat_" `isPrefixOf` lvarName' v) then
                                   -- t is a single variable that is captured by the let.
                                   -- This is likely unintended, so we warn, unless the variable starts with
                                   -- pat_
@@ -519,20 +432,14 @@
 --    has two Null-rules with annotation [A,B].
 --  This will be helpful to recognise protocols roles and visualise them.
 
-<<<<<<< HEAD
-type ProcessName = String -- String used in annotation to identify processes
-type ProcessAnnotation = [ProcessName]
-type PlainProcess = LProcess ProcessAnnotation
-=======
 data ProcessParsedAnnotation =
   ProcessName String -- String used in annotation to identify processes
   | ProcessLoc SapicTerm
   deriving( Eq, Ord, Show, Data, Generic)
 instance NFData ProcessParsedAnnotation
 instance Binary ProcessParsedAnnotation
-type ProcessAnnotations = [ProcessParsedAnnotation]
-type Process = AnProcess ProcessAnnotations
->>>>>>> 54759898
+type ProcessAnnotation = [ProcessParsedAnnotation]
+type PlainProcess = LProcess ProcessAnnotation
 type ProcessPosition = [Int]
 
 -- | Positions are to be read left-to-right, 1 is left, 2 is right.
@@ -547,11 +454,7 @@
 descendant child parent = parent `isPrefixOf` child
 
 -- | Add another element to the existing annotations, e.g., yet another identifier.
-<<<<<<< HEAD
 paddAnn :: PlainProcess -> ProcessAnnotation -> PlainProcess
-=======
-paddAnn :: Process -> ProcessAnnotations -> Process
->>>>>>> 54759898
 paddAnn (ProcessNull ann) ann' = ProcessNull $ ann `mappend` ann'
 paddAnn (ProcessComb c ann pl pr ) ann' = ProcessComb c (ann `mappend` ann')  pl pr
 paddAnn (ProcessAction a ann p ) ann' = ProcessAction a (ann `mappend` ann')  p
@@ -573,34 +476,24 @@
 prettyPosition:: ProcessPosition -> String
 prettyPosition = foldl (\ s n -> s ++ show n ) ""
 
-<<<<<<< HEAD
 -- | Pretty print an @SapicTerm@.
 prettySapicTerm :: Document d => SapicTerm -> d
 prettySapicTerm = prettyTerm (text . show)
 
 prettySapicFact :: Document d => Fact SapicTerm -> d
-prettySapicFact = prettyFact prettySapicTerm 
+prettySapicFact = prettyFact prettySapicTerm
 
 prettySyntacticSapicFormula :: HighlightDocument d => ProtoFormula SyntacticSugar (String, LSort) Name SapicLVar -> d
 prettySyntacticSapicFormula = prettySyntacticLNFormula . toLFormula
 
-    
--- | Printer for SAPIC actions. 
--- Note: Need to give the pretty printer for rules as a parameter as otherwise
--- we would have circular dependencies.
--- Instantiated in Theory.Sapic.Print later
-prettySapicAction' :: 
-                   ( [SapicLNFact] -> [SapicLNFact] -> [SapicLNFact] -> [SapicFormula] -> String)
-                    -> SapicAction SapicLVar  -> String
-=======
+
 -- | Printer for SAPIC actions.
 -- Note: Need to give the pretty printer for rules as a parameter as otherwise
 -- we would have circular dependencies.
 -- Instantiated in Theory.Sapic.Print later
 prettySapicAction' ::
-                   ( [LNFact] -> [LNFact] -> [LNFact] -> [SyntacticLNFormula] -> String)
-                    -> SapicAction  -> String
->>>>>>> 54759898
+                   ( [SapicLNFact] -> [SapicLNFact] -> [SapicLNFact] -> [SapicFormula] -> String)
+                    -> SapicAction SapicLVar  -> String
 prettySapicAction' _ (New n) = "new "++ show n
 prettySapicAction' _ Rep  = "!"
 prettySapicAction' _ (ChIn (Just t1) t2 )  = "in(" ++ render (prettySapicTerm t1) ++ "," ++ render ( prettySapicTerm t2) ++ ")"
@@ -627,21 +520,12 @@
 -- TODO At the moment, the process structure is not used to properly print how
 -- elements are associated.
 -- Should do it, but then we cannot use pfoldMap anymore.
-<<<<<<< HEAD
 prettySapic' :: ([SapicLNFact] -> [SapicLNFact] -> [SapicLNFact] -> [SapicFormula] -> String) -> LProcess ann -> String
-prettySapic' prettyRuleRestr = pfoldMap f 
-    where f (ProcessNull _) = "0"
-          f (ProcessComb c _ _ _)  = prettySapicComb c 
-          f (ProcessAction Rep _ _)  = prettySapicAction' prettyRuleRestr Rep 
-          f (ProcessAction a _ _)  = prettySapicAction' prettyRuleRestr a ++ ";"
-=======
-prettySapic' :: ([LNFact] -> [LNFact] -> [LNFact] -> [SyntacticLNFormula] -> String) -> AnProcess ann -> String
-prettySapic' prettyRule = pfoldMap f
+prettySapic' prettyRuleRestr = pfoldMap f
     where f (ProcessNull _) = "0"
           f (ProcessComb c _ _ _)  = prettySapicComb c
-          f (ProcessAction Rep _ _)  = prettySapicAction' prettyRule Rep
-          f (ProcessAction a _ _)  = prettySapicAction' prettyRule a ++ ";"
->>>>>>> 54759898
+          f (ProcessAction Rep _ _)  = prettySapicAction' prettyRuleRestr Rep
+          f (ProcessAction a _ _)  = prettySapicAction' prettyRuleRestr a ++ ";"
 
 -- | Printer for the top-level process, used, e.g., for rule names.
 prettySapicTopLevel' :: ([SapicLNFact] -> [SapicLNFact] -> [SapicLNFact] -> [SapicFormula] -> String) -> LProcess ann -> String
