<<<<<<< HEAD
{-# LANGUAGE FlexibleInstances     #-}
{-# LANGUAGE MultiParamTypeClasses #-}
=======

{-# LANGUAGE DeriveDataTypeable #-}
{-# LANGUAGE StandaloneDeriving #-}
{-# LANGUAGE DeriveGeneric        #-}
{-# LANGUAGE DeriveTraversable       #-}
{-# LANGUAGE DeriveAnyClass       #-}
{-# LANGUAGE PatternGuards       #-}
>>>>>>> c78c7afd
-- |
-- Copyright   : (c) 2019 Robert Künnemann
-- License     : GPL v3 (see LICENSE)
--
-- Maintainer  : Robert Künnemann <robert@kunnemann.de>
-- Portability : GHC only
--
-- Data types for SAPIC processes in theories
{-# LANGUAGE FlexibleInstances #-}
module Theory.Sapic (
    -- types
    Process(..)
    , ProcessCombinator(..)
    , ProcessParsedAnnotation(..)
    , SapicType
    , defaultSapicTypeS
    , defaultSapicType
    , defaultSapicNodeType
    , SapicAction(..)
    , SapicLVar(..)
    , SapicTerm
    , SapicNTerm
    , SapicLNFact
    , SapicFormula
    , SapicFunSym
    , LSapicAction
    , LProcessCombinator
    , LProcess
    , PlainProcess
    -- converters
    , toLVar
    , toLNTerm
    , toLNFact
    , toLFormula
    -- utitlities
    , freesSapicTerm
    , freesSapicFact
    , paddAnn
    , foldProcess
    , foldMProcess
    , traverseTermsAction
    , traverseTermsComb
    , applyProcess
    , pfoldMap
    , mapTerms
    , mapTermsAction
    , mapTermsComb
    , ProcessPosition
    , lhsP
    , rhsP
    , descendant
    -- pretty printing
    , prettySapic'
    , prettySapicAction'
    , prettySapicComb
    , prettySapicTopLevel'
    , prettyPosition
) where
<<<<<<< HEAD
import Theory.Sapic.Term
import Theory.Sapic.Process
import Theory.Sapic.Annotation
import Theory.Sapic.Position
=======

import Data.Binary
import Data.Data
import Data.List
import GHC.Generics (Generic)
import Control.Parallel.Strategies
import Theory.Model.Fact
import Theory.Model.Formula
import Term.LTerm
import Term.Substitution
import Theory.Text.Pretty
import Control.Monad.Catch
import qualified Control.Monad.Fail as Fail

-- | A process data structure
-- | In general, terms we use in the translation have logical veriables
type SapicTerm = LNTerm

-- | Actions are parts of the process that maybe connected with ";"
data SapicAction =
                   Rep
                 | New LVar
                 | ChIn (Maybe SapicTerm) SapicTerm
                 | ChOut (Maybe SapicTerm) SapicTerm
                 | Insert SapicTerm SapicTerm
                 | Delete SapicTerm
                 | Lock SapicTerm
                 | Unlock SapicTerm
                 | Event LNFact
                 | MSR ([LNFact], [LNFact], [LNFact], [SyntacticLNFormula])
        deriving( Show, Eq, Ord, Generic, NFData, Binary, Data )

-- | When the process tree splits, it is connected with one of these connectives
data ProcessCombinator = Parallel | NDC | Cond SyntacticLNFormula
        | CondEq SapicTerm SapicTerm | Lookup SapicTerm LVar
    deriving (Generic, NFData, Binary, Show, Eq, Data, Ord )

-- | The process tree is terminated with null processes, and either splits
-- (parallel and other combinators) or describes a sequence of actions with
-- only one daughter
data AnProcess ann =
        ProcessNull ann
    |   ProcessComb ProcessCombinator ann (AnProcess ann) (AnProcess ann)
    -- |   ProcessIdentifier String ann
    |   ProcessAction SapicAction ann (AnProcess ann)
     deriving(Generic, Data )
deriving instance (Ord ann) => Ord (AnProcess ann)
deriving instance (NFData ann) => NFData (AnProcess ann)
deriving instance (Binary ann) => Binary (AnProcess ann)
deriving instance (Eq ann) => Eq (AnProcess ann)
deriving instance (Show ann) => Show (AnProcess ann)
deriving instance Foldable AnProcess
deriving instance Traversable AnProcess

-- This instance is useful for modifying annotations, but not for much more.
instance Functor AnProcess where
    fmap f (ProcessNull an) = ProcessNull (f an)
    fmap f (ProcessComb c an pl pr)  = ProcessComb c (f an) (fmap f pl) (fmap f pr)
    fmap f (ProcessAction a an p)   =  ProcessAction a (f an) (fmap f p)

instance Apply ProcessCombinator where
    apply subst c
        | (Cond f) <- c = Cond $ apply subst f
        | (CondEq t1 t2) <- c = CondEq (apply subst t1) (apply subst t2)
        | (Lookup t v) <- c = Lookup (apply subst t) v
        | otherwise = c

data CapturedTag = CapturedIn | CapturedLookup | CapturedNew
    deriving (Typeable, Show)
data LetExceptions = CapturedEx CapturedTag LVar
    deriving (Typeable, Show, Exception)
    -- deriving (Typeable)
instance Fail.MonadFail (Either LetExceptions) where
  fail = Fail.fail

prettyLetExceptions :: LetExceptions -> [Char]
prettyLetExceptions (CapturedEx tag v) = "Error: The variable "++ show v ++ " appears in a let-expression that is captured in " ++ pretty tag ++ ". This is likely unintend. To proceed nonetheless, please rename the variable to pat_" ++ show v ++ " throughout."
    where pretty CapturedIn = "input"
          pretty CapturedLookup = "lookup"
          pretty CapturedNew = "new"

applyProcessCombinatorError :: MonadThrow m => Subst Name LVar
            -> ProcessCombinator -> m ProcessCombinator
applyProcessCombinatorError subst c
        | (Lookup t v) <- c  = if v `elem` dom subst then
                                  throwM $ CapturedEx CapturedLookup v
                               else
                                  return $ Lookup (apply subst t) v
        | otherwise = return $ apply subst c

instance Apply SapicAction where
    apply subst ac
        | (New v) <- ac        = New v
        | (ChIn  mt t) <- ac   = ChIn (apply subst mt) (apply subst t)
        | (ChOut mt t) <- ac   = ChOut (apply subst mt) (apply subst t)
        | (Insert t1 t2) <- ac = Insert (apply subst t1) (apply subst t2)
        | (Delete t) <- ac     = Delete (apply subst t)
        | (Lock t) <- ac       = Lock (apply subst t)
        | (Unlock t) <- ac     = Unlock (apply subst t)
        | (Event f) <- ac      = Event (apply subst f)
        | (MSR (l,a,r,rest)) <- ac  = MSR (apply subst (l,a,r,rest))
        | Rep <- ac            = Rep

applySapicActionError :: MonadThrow m =>
    Subst Name LVar -> SapicAction -> m SapicAction
applySapicActionError subst ac
        | (New v) <- ac =  if v `elem` dom subst then
                                  throwM $ CapturedEx CapturedNew v
                               else
                                  return $ New v
        | (ChIn mt t) <- ac,  Lit (Var v) <-  viewTerm t =
                            if v `elem` dom subst && not ( "pat_" `isPrefixOf` lvarName v) then
                                  -- t is a single variable that is captured by the let.
                                  -- This is likely unintended, so we warn, unless the variable starts with
                                  -- pat_
                                  throwM $ CapturedEx CapturedIn v
                            else
                                  return $ ChIn (apply subst mt) (apply subst t)
        | otherwise = return $ apply subst ac

instance Apply (AnProcess ann) where
-- We are ignoring capturing here, use applyProcess below to get warnings.
    apply _ (ProcessNull ann) = ProcessNull ann
    apply subst (ProcessComb c ann pl pr) =
                ProcessComb (apply subst c) ann (apply subst pl) (apply subst pr)
    apply subst (ProcessAction ac ann p') =
                ProcessAction (apply subst ac) ann (apply subst p')

applyProcess :: MonadThrow m => Subst Name LVar -> AnProcess ann -> m (AnProcess ann)
applyProcess _ (ProcessNull ann) = return $ ProcessNull ann
applyProcess subst (ProcessComb c ann pl pr) = do
                c' <- applyProcessCombinatorError subst c
                pl' <- applyProcess subst pl
                pr' <- applyProcess subst pr
                return $ ProcessComb c' ann pl' pr'
applyProcess subst (ProcessAction ac ann p) = do
                ac' <- applySapicActionError subst ac
                p' <- applyProcess subst p
                return $ ProcessAction ac' ann p'

-- | After parsing, the process is already annotated wth a list of process
--   identifiers. Any identifier in this in this list was inlined to give this
--   comment, e.g.,
--    let A = 0
--    let B = A | A
--    !B
--    has two Null-rules with annotation [A,B].
--  This will be helpful to recognise protocols roles and visualise them.

data ProcessParsedAnnotation =
  ProcessName String -- String used in annotation to identify processes
  | ProcessLoc SapicTerm
  deriving( Eq, Ord, Show, Data, Generic)
instance NFData ProcessParsedAnnotation
instance Binary ProcessParsedAnnotation
type ProcessAnnotations = [ProcessParsedAnnotation]
type Process = AnProcess ProcessAnnotations
type ProcessPosition = [Int]

-- | Positions are to be read left-to-right, 1 is left, 2 is right.
lhsP :: [Int] -> ProcessPosition
lhsP p = (p++[1]) :: ProcessPosition

rhsP :: [Int] -> ProcessPosition
rhsP p = (p++[2]) :: ProcessPosition
-- rhs :: ProcessPosition = 2

descendant :: Eq a => [a] -> [a] -> Bool
descendant child parent = parent `isPrefixOf` child

-- | Add another element to the existing annotations, e.g., yet another identifier.
paddAnn :: Process -> ProcessAnnotations -> Process
paddAnn (ProcessNull ann) ann' = ProcessNull $ ann `mappend` ann'
paddAnn (ProcessComb c ann pl pr ) ann' = ProcessComb c (ann `mappend` ann')  pl pr
paddAnn (ProcessAction a ann p ) ann' = ProcessAction a (ann `mappend` ann')  p

-- | folding on the process tree, used, e.g., for printing
pfoldMap :: Monoid a => (AnProcess ann -> a) -> AnProcess ann -> a
pfoldMap f (ProcessNull an) = f (ProcessNull an)
pfoldMap f (ProcessComb c an pl pr)  =
        pfoldMap f pl
        `mappend`
        f (ProcessComb c an pl pr)
        `mappend`
        pfoldMap f pr
pfoldMap f (ProcessAction a an p)   =
        f (ProcessAction a an p)
        `mappend`
        pfoldMap f p

prettyPosition:: ProcessPosition -> String
prettyPosition = foldl (\ s n -> s ++ show n ) ""

-- | Printer for SAPIC actions.
-- Note: Need to give the pretty printer for rules as a parameter as otherwise
-- we would have circular dependencies.
-- Instantiated in Theory.Sapic.Print later
prettySapicAction' ::
                   ( [LNFact] -> [LNFact] -> [LNFact] -> [SyntacticLNFormula] -> String)
                    -> SapicAction  -> String
prettySapicAction' _ (New n) = "new "++ show n
prettySapicAction' _ Rep  = "!"
prettySapicAction' _ (ChIn (Just t1) t2 )  = "in(" ++ render (prettyLNTerm t1) ++ "," ++ render ( prettyLNTerm t2) ++ ")"
prettySapicAction' _ (ChIn Nothing t2 )  = "in(" ++ render (prettyLNTerm t2) ++ ")"
prettySapicAction' _ (ChOut (Just t1) t2 )  = "out(" ++ render (prettyLNTerm t1) ++ "," ++ render (prettyLNTerm t2) ++ ")"
prettySapicAction' _ (ChOut Nothing t2 )  = "out(" ++ render (prettyLNTerm t2) ++ ")"
prettySapicAction' _ (Insert t1 t2)  = "insert " ++ render (prettyLNTerm t1) ++ "," ++ render (prettyLNTerm t2)
prettySapicAction' _ (Delete t )  = "delete " ++ render (prettyLNTerm t)
prettySapicAction' _ (Lock t )  = "lock " ++ render (prettyLNTerm t)
prettySapicAction' _ (Unlock t )  = "unlock " ++ render (prettyLNTerm t)
prettySapicAction' _ (Event a )  = "event " ++ render (prettyLNFact a)
prettySapicAction' prettyRule' (MSR (p,a,c,r)) = prettyRule' p a c r

prettySapicComb :: ProcessCombinator -> [Char]
prettySapicComb Parallel = "|"
prettySapicComb NDC = "+"
prettySapicComb (Cond a) = "if "++ render (prettySyntacticLNFormula a)
prettySapicComb (CondEq t t') = "if "++ p t ++ "=" ++ p t'
                                    where p = render . prettyLNTerm
prettySapicComb (Lookup t v) = "lookup "++ p t ++ " as " ++ show v
                                    where p = render . prettyLNTerm

-- | Printer for SAPIC processes..
-- TODO At the moment, the process structure is not used to properly print how
-- elements are associated.
-- Should do it, but then we cannot use pfoldMap anymore.
prettySapic' :: ([LNFact] -> [LNFact] -> [LNFact] -> [SyntacticLNFormula] -> String) -> AnProcess ann -> String
prettySapic' prettyRule = pfoldMap f
    where f (ProcessNull _) = "0"
          f (ProcessComb c _ _ _)  = prettySapicComb c
          f (ProcessAction Rep _ _)  = prettySapicAction' prettyRule Rep
          f (ProcessAction a _ _)  = prettySapicAction' prettyRule a ++ ";"

-- | Printer for the top-level process, used, e.g., for rule names.
prettySapicTopLevel' :: ([LNFact] -> [LNFact] -> [LNFact] -> [SyntacticLNFormula] -> String) -> AnProcess ann -> String
prettySapicTopLevel' _ (ProcessNull _) = "0"
prettySapicTopLevel' _ (ProcessComb c _ _ _)  = prettySapicComb c
prettySapicTopLevel' prettyRuleRestr (ProcessAction Rep _ _)  = prettySapicAction' prettyRuleRestr Rep
prettySapicTopLevel' prettyRuleRestr (ProcessAction a _ _)  = prettySapicAction' prettyRuleRestr a ++ ";"
>>>>>>> c78c7afd
<|MERGE_RESOLUTION|>--- conflicted
+++ resolved
@@ -1,15 +1,5 @@
-<<<<<<< HEAD
 {-# LANGUAGE FlexibleInstances     #-}
 {-# LANGUAGE MultiParamTypeClasses #-}
-=======
-
-{-# LANGUAGE DeriveDataTypeable #-}
-{-# LANGUAGE StandaloneDeriving #-}
-{-# LANGUAGE DeriveGeneric        #-}
-{-# LANGUAGE DeriveTraversable       #-}
-{-# LANGUAGE DeriveAnyClass       #-}
-{-# LANGUAGE PatternGuards       #-}
->>>>>>> c78c7afd
 -- |
 -- Copyright   : (c) 2019 Robert Künnemann
 -- License     : GPL v3 (see LICENSE)
@@ -18,7 +8,6 @@
 -- Portability : GHC only
 --
 -- Data types for SAPIC processes in theories
-{-# LANGUAGE FlexibleInstances #-}
 module Theory.Sapic (
     -- types
     Process(..)
@@ -68,249 +57,7 @@
     , prettySapicTopLevel'
     , prettyPosition
 ) where
-<<<<<<< HEAD
 import Theory.Sapic.Term
 import Theory.Sapic.Process
 import Theory.Sapic.Annotation
-import Theory.Sapic.Position
-=======
-
-import Data.Binary
-import Data.Data
-import Data.List
-import GHC.Generics (Generic)
-import Control.Parallel.Strategies
-import Theory.Model.Fact
-import Theory.Model.Formula
-import Term.LTerm
-import Term.Substitution
-import Theory.Text.Pretty
-import Control.Monad.Catch
-import qualified Control.Monad.Fail as Fail
-
--- | A process data structure
--- | In general, terms we use in the translation have logical veriables
-type SapicTerm = LNTerm
-
--- | Actions are parts of the process that maybe connected with ";"
-data SapicAction =
-                   Rep
-                 | New LVar
-                 | ChIn (Maybe SapicTerm) SapicTerm
-                 | ChOut (Maybe SapicTerm) SapicTerm
-                 | Insert SapicTerm SapicTerm
-                 | Delete SapicTerm
-                 | Lock SapicTerm
-                 | Unlock SapicTerm
-                 | Event LNFact
-                 | MSR ([LNFact], [LNFact], [LNFact], [SyntacticLNFormula])
-        deriving( Show, Eq, Ord, Generic, NFData, Binary, Data )
-
--- | When the process tree splits, it is connected with one of these connectives
-data ProcessCombinator = Parallel | NDC | Cond SyntacticLNFormula
-        | CondEq SapicTerm SapicTerm | Lookup SapicTerm LVar
-    deriving (Generic, NFData, Binary, Show, Eq, Data, Ord )
-
--- | The process tree is terminated with null processes, and either splits
--- (parallel and other combinators) or describes a sequence of actions with
--- only one daughter
-data AnProcess ann =
-        ProcessNull ann
-    |   ProcessComb ProcessCombinator ann (AnProcess ann) (AnProcess ann)
-    -- |   ProcessIdentifier String ann
-    |   ProcessAction SapicAction ann (AnProcess ann)
-     deriving(Generic, Data )
-deriving instance (Ord ann) => Ord (AnProcess ann)
-deriving instance (NFData ann) => NFData (AnProcess ann)
-deriving instance (Binary ann) => Binary (AnProcess ann)
-deriving instance (Eq ann) => Eq (AnProcess ann)
-deriving instance (Show ann) => Show (AnProcess ann)
-deriving instance Foldable AnProcess
-deriving instance Traversable AnProcess
-
--- This instance is useful for modifying annotations, but not for much more.
-instance Functor AnProcess where
-    fmap f (ProcessNull an) = ProcessNull (f an)
-    fmap f (ProcessComb c an pl pr)  = ProcessComb c (f an) (fmap f pl) (fmap f pr)
-    fmap f (ProcessAction a an p)   =  ProcessAction a (f an) (fmap f p)
-
-instance Apply ProcessCombinator where
-    apply subst c
-        | (Cond f) <- c = Cond $ apply subst f
-        | (CondEq t1 t2) <- c = CondEq (apply subst t1) (apply subst t2)
-        | (Lookup t v) <- c = Lookup (apply subst t) v
-        | otherwise = c
-
-data CapturedTag = CapturedIn | CapturedLookup | CapturedNew
-    deriving (Typeable, Show)
-data LetExceptions = CapturedEx CapturedTag LVar
-    deriving (Typeable, Show, Exception)
-    -- deriving (Typeable)
-instance Fail.MonadFail (Either LetExceptions) where
-  fail = Fail.fail
-
-prettyLetExceptions :: LetExceptions -> [Char]
-prettyLetExceptions (CapturedEx tag v) = "Error: The variable "++ show v ++ " appears in a let-expression that is captured in " ++ pretty tag ++ ". This is likely unintend. To proceed nonetheless, please rename the variable to pat_" ++ show v ++ " throughout."
-    where pretty CapturedIn = "input"
-          pretty CapturedLookup = "lookup"
-          pretty CapturedNew = "new"
-
-applyProcessCombinatorError :: MonadThrow m => Subst Name LVar
-            -> ProcessCombinator -> m ProcessCombinator
-applyProcessCombinatorError subst c
-        | (Lookup t v) <- c  = if v `elem` dom subst then
-                                  throwM $ CapturedEx CapturedLookup v
-                               else
-                                  return $ Lookup (apply subst t) v
-        | otherwise = return $ apply subst c
-
-instance Apply SapicAction where
-    apply subst ac
-        | (New v) <- ac        = New v
-        | (ChIn  mt t) <- ac   = ChIn (apply subst mt) (apply subst t)
-        | (ChOut mt t) <- ac   = ChOut (apply subst mt) (apply subst t)
-        | (Insert t1 t2) <- ac = Insert (apply subst t1) (apply subst t2)
-        | (Delete t) <- ac     = Delete (apply subst t)
-        | (Lock t) <- ac       = Lock (apply subst t)
-        | (Unlock t) <- ac     = Unlock (apply subst t)
-        | (Event f) <- ac      = Event (apply subst f)
-        | (MSR (l,a,r,rest)) <- ac  = MSR (apply subst (l,a,r,rest))
-        | Rep <- ac            = Rep
-
-applySapicActionError :: MonadThrow m =>
-    Subst Name LVar -> SapicAction -> m SapicAction
-applySapicActionError subst ac
-        | (New v) <- ac =  if v `elem` dom subst then
-                                  throwM $ CapturedEx CapturedNew v
-                               else
-                                  return $ New v
-        | (ChIn mt t) <- ac,  Lit (Var v) <-  viewTerm t =
-                            if v `elem` dom subst && not ( "pat_" `isPrefixOf` lvarName v) then
-                                  -- t is a single variable that is captured by the let.
-                                  -- This is likely unintended, so we warn, unless the variable starts with
-                                  -- pat_
-                                  throwM $ CapturedEx CapturedIn v
-                            else
-                                  return $ ChIn (apply subst mt) (apply subst t)
-        | otherwise = return $ apply subst ac
-
-instance Apply (AnProcess ann) where
--- We are ignoring capturing here, use applyProcess below to get warnings.
-    apply _ (ProcessNull ann) = ProcessNull ann
-    apply subst (ProcessComb c ann pl pr) =
-                ProcessComb (apply subst c) ann (apply subst pl) (apply subst pr)
-    apply subst (ProcessAction ac ann p') =
-                ProcessAction (apply subst ac) ann (apply subst p')
-
-applyProcess :: MonadThrow m => Subst Name LVar -> AnProcess ann -> m (AnProcess ann)
-applyProcess _ (ProcessNull ann) = return $ ProcessNull ann
-applyProcess subst (ProcessComb c ann pl pr) = do
-                c' <- applyProcessCombinatorError subst c
-                pl' <- applyProcess subst pl
-                pr' <- applyProcess subst pr
-                return $ ProcessComb c' ann pl' pr'
-applyProcess subst (ProcessAction ac ann p) = do
-                ac' <- applySapicActionError subst ac
-                p' <- applyProcess subst p
-                return $ ProcessAction ac' ann p'
-
--- | After parsing, the process is already annotated wth a list of process
---   identifiers. Any identifier in this in this list was inlined to give this
---   comment, e.g.,
---    let A = 0
---    let B = A | A
---    !B
---    has two Null-rules with annotation [A,B].
---  This will be helpful to recognise protocols roles and visualise them.
-
-data ProcessParsedAnnotation =
-  ProcessName String -- String used in annotation to identify processes
-  | ProcessLoc SapicTerm
-  deriving( Eq, Ord, Show, Data, Generic)
-instance NFData ProcessParsedAnnotation
-instance Binary ProcessParsedAnnotation
-type ProcessAnnotations = [ProcessParsedAnnotation]
-type Process = AnProcess ProcessAnnotations
-type ProcessPosition = [Int]
-
--- | Positions are to be read left-to-right, 1 is left, 2 is right.
-lhsP :: [Int] -> ProcessPosition
-lhsP p = (p++[1]) :: ProcessPosition
-
-rhsP :: [Int] -> ProcessPosition
-rhsP p = (p++[2]) :: ProcessPosition
--- rhs :: ProcessPosition = 2
-
-descendant :: Eq a => [a] -> [a] -> Bool
-descendant child parent = parent `isPrefixOf` child
-
--- | Add another element to the existing annotations, e.g., yet another identifier.
-paddAnn :: Process -> ProcessAnnotations -> Process
-paddAnn (ProcessNull ann) ann' = ProcessNull $ ann `mappend` ann'
-paddAnn (ProcessComb c ann pl pr ) ann' = ProcessComb c (ann `mappend` ann')  pl pr
-paddAnn (ProcessAction a ann p ) ann' = ProcessAction a (ann `mappend` ann')  p
-
--- | folding on the process tree, used, e.g., for printing
-pfoldMap :: Monoid a => (AnProcess ann -> a) -> AnProcess ann -> a
-pfoldMap f (ProcessNull an) = f (ProcessNull an)
-pfoldMap f (ProcessComb c an pl pr)  =
-        pfoldMap f pl
-        `mappend`
-        f (ProcessComb c an pl pr)
-        `mappend`
-        pfoldMap f pr
-pfoldMap f (ProcessAction a an p)   =
-        f (ProcessAction a an p)
-        `mappend`
-        pfoldMap f p
-
-prettyPosition:: ProcessPosition -> String
-prettyPosition = foldl (\ s n -> s ++ show n ) ""
-
--- | Printer for SAPIC actions.
--- Note: Need to give the pretty printer for rules as a parameter as otherwise
--- we would have circular dependencies.
--- Instantiated in Theory.Sapic.Print later
-prettySapicAction' ::
-                   ( [LNFact] -> [LNFact] -> [LNFact] -> [SyntacticLNFormula] -> String)
-                    -> SapicAction  -> String
-prettySapicAction' _ (New n) = "new "++ show n
-prettySapicAction' _ Rep  = "!"
-prettySapicAction' _ (ChIn (Just t1) t2 )  = "in(" ++ render (prettyLNTerm t1) ++ "," ++ render ( prettyLNTerm t2) ++ ")"
-prettySapicAction' _ (ChIn Nothing t2 )  = "in(" ++ render (prettyLNTerm t2) ++ ")"
-prettySapicAction' _ (ChOut (Just t1) t2 )  = "out(" ++ render (prettyLNTerm t1) ++ "," ++ render (prettyLNTerm t2) ++ ")"
-prettySapicAction' _ (ChOut Nothing t2 )  = "out(" ++ render (prettyLNTerm t2) ++ ")"
-prettySapicAction' _ (Insert t1 t2)  = "insert " ++ render (prettyLNTerm t1) ++ "," ++ render (prettyLNTerm t2)
-prettySapicAction' _ (Delete t )  = "delete " ++ render (prettyLNTerm t)
-prettySapicAction' _ (Lock t )  = "lock " ++ render (prettyLNTerm t)
-prettySapicAction' _ (Unlock t )  = "unlock " ++ render (prettyLNTerm t)
-prettySapicAction' _ (Event a )  = "event " ++ render (prettyLNFact a)
-prettySapicAction' prettyRule' (MSR (p,a,c,r)) = prettyRule' p a c r
-
-prettySapicComb :: ProcessCombinator -> [Char]
-prettySapicComb Parallel = "|"
-prettySapicComb NDC = "+"
-prettySapicComb (Cond a) = "if "++ render (prettySyntacticLNFormula a)
-prettySapicComb (CondEq t t') = "if "++ p t ++ "=" ++ p t'
-                                    where p = render . prettyLNTerm
-prettySapicComb (Lookup t v) = "lookup "++ p t ++ " as " ++ show v
-                                    where p = render . prettyLNTerm
-
--- | Printer for SAPIC processes..
--- TODO At the moment, the process structure is not used to properly print how
--- elements are associated.
--- Should do it, but then we cannot use pfoldMap anymore.
-prettySapic' :: ([LNFact] -> [LNFact] -> [LNFact] -> [SyntacticLNFormula] -> String) -> AnProcess ann -> String
-prettySapic' prettyRule = pfoldMap f
-    where f (ProcessNull _) = "0"
-          f (ProcessComb c _ _ _)  = prettySapicComb c
-          f (ProcessAction Rep _ _)  = prettySapicAction' prettyRule Rep
-          f (ProcessAction a _ _)  = prettySapicAction' prettyRule a ++ ";"
-
--- | Printer for the top-level process, used, e.g., for rule names.
-prettySapicTopLevel' :: ([LNFact] -> [LNFact] -> [LNFact] -> [SyntacticLNFormula] -> String) -> AnProcess ann -> String
-prettySapicTopLevel' _ (ProcessNull _) = "0"
-prettySapicTopLevel' _ (ProcessComb c _ _ _)  = prettySapicComb c
-prettySapicTopLevel' prettyRuleRestr (ProcessAction Rep _ _)  = prettySapicAction' prettyRuleRestr Rep
-prettySapicTopLevel' prettyRuleRestr (ProcessAction a _ _)  = prettySapicAction' prettyRuleRestr a ++ ";"
->>>>>>> c78c7afd
+import Theory.Sapic.Position