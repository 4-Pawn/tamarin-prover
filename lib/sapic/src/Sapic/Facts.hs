{-# LANGUAGE RecordWildCards #-}
-- Copyright   : (c) 2019 Robert Künnemann
-- License     : GPL v3 (see LICENSE)
--
-- Maintainer  : Robert Künnemann <robert@kunnemann.de>
-- Portability : GHC only
--
-- Translation specific fact types that are translated into LNFacts
module Sapic.Facts (
     TransAction(..)
   , TransFact(..)
   , SpecialPosition(..)
   , AnnotatedRule(..)
   , mapAct
   , StateKind(..)
   , isSemiState
   , isState
   , isNonSemiState
   , addVarToState
   , factToFact
   , actionToFact
   , actionToFactFormula
   , toRule
   , varMID
   , varProgress
   , msgVarProgress
   , propagateNames
) where
-- import Data.Maybe
-- import Data.Foldable
-- import Control.Exception
-- import Control.Monad.Fresh
-- import Control.Monad.Catch
-- import Sapic.Exceptions
import Theory
-- import Theory.Text.Parser
import Theory.Sapic
import Theory.Sapic.Print
import Sapic.Annotation
-- import Theory.Model.Rule
-- import Theory.Model.Rule
-- import Data.Typeable
-- import Data.Text
import Data.Char
import Data.Bits
import qualified Data.Set as S
import Data.Color
-- import Control.Monad.Trans.FastFresh

-- | Facts that are used as actions
data TransAction =
  -- base translation
  InitEmpty
  --    storage
  | IsIn SapicTerm LVar
  | IsNotSet SapicTerm
  | InsertA SapicTerm SapicTerm
  | DeleteA SapicTerm
  --    locks
  | LockUnnamed SapicTerm LVar
  | LockNamed SapicTerm LVar
  | UnlockUnnamed SapicTerm LVar
  | UnlockNamed SapicTerm LVar
  --     ass_immedeate
  | ChannelIn SapicTerm
  | EventEmpty
  --    support for msrs
  | TamarinAct LNFact
  --    predicate support
  | PredicateA LNFact
  | NegPredicateA LNFact
  -- progress translation
  | ProgressFrom ProcessPosition
  | ProgressTo ProcessPosition ProcessPosition
  -- reliable channels
  | Send ProcessPosition SapicTerm
  | Receive ProcessPosition SapicTerm
  -- to implement with accountability extension
  --- | InitId
  --- | StopId
  --- | EventId

-- | Facts that are used as premises and conclusions.
-- Most important one is the state, containing the variables currently
-- bound. Persistant variant for replication, and linear for all other
-- actions. Semistates are used in rules where a SAPIC step might take more
-- than one MSR step, i.e., messages over private channels.
data StateKind  = LState | PState | LSemiState | PSemiState
data TransFact =  Fr LVar | In SapicTerm
            | Out SapicTerm
            | Message SapicTerm SapicTerm
            | Ack SapicTerm SapicTerm
            | State StateKind ProcessPosition (S.Set LVar)
            | MessageIDSender ProcessPosition
            | MessageIDReceiver ProcessPosition
            | TamarinFact LNFact

data SpecialPosition = InitPosition -- initial position, is logically the predecessor of []
                     | NoPosition -- no real position, e.g., message id rule

-- | annotated rules know:
data AnnotatedRule ann = AnnotatedRule {
      processName  :: Maybe String    -- optional name for rules that are not bound to a process, e.g., Init
    , process      :: AnProcess ann   -- process this rules was generated for
    , position     :: Either ProcessPosition SpecialPosition -- position of this process in top-level process
    , prems        :: [TransFact]     -- Facts/actions to be translated
    , acts         :: [TransAction]
    , concs        :: [TransFact]
    , restr        :: [SyntacticLNFormula]
    , index        :: Int             -- Index to distinguish multiple rules originating from the same process
}

-- | applies function acting on rule taple on annotated rule.
mapAct :: (([TransFact], [TransAction], [TransFact],[SyntacticLNFormula])
           -> ([TransFact], [TransAction], [TransFact],[SyntacticLNFormula]))
          -> AnnotatedRule ann -> AnnotatedRule ann
mapAct f anrule = let (l',a',r',res') = f (prems anrule, acts anrule,
                                           concs anrule, restr anrule)
                  in
                  anrule { prems = l', acts = a', concs = r', restr = res' }

isSemiState :: StateKind -> Bool
isSemiState LState = False
isSemiState PState = False
isSemiState LSemiState = True
isSemiState PSemiState = True

isNonSemiState :: TransFact -> Bool
isNonSemiState (State kind _ _) = not $ isSemiState kind
isNonSemiState _ = False

isState :: TransFact -> Bool
isState (State _ _ _) = True
isState _ = False

addVarToState :: LVar -> TransFact -> TransFact
addVarToState v' (State kind pos vs)  = State kind pos (v' `S.insert` vs)
addVarToState _ x = x

multiplicity :: StateKind -> Multiplicity
multiplicity LState = Linear
multiplicity LSemiState = Linear
multiplicity PState = Persistent
multiplicity PSemiState = Persistent

-- | map f to the name of a fact
mapFactName :: (String -> String) -> Fact t -> Fact t
mapFactName f fact =  fact { factTag = f' (factTag fact) }
    where f' (ProtoFact m s i) = ProtoFact m (f s) i
          f' ft = ft

-- Optimisation: have a diffent fact name for every (unique) locking variable
lockFactName :: LVar -> String
lockFactName v = "Lock_"++ show (lvarIdx v)

unlockFactName :: LVar -> String
unlockFactName v = "Unlock_" ++ show (lvarIdx v)

lockPubTerm :: LVar -> NTerm v
lockPubTerm = pubTerm . show . lvarIdx

varNameProgress :: ProcessPosition -> String
varNameProgress p = "prog_" ++ prettyPosition p

varProgress :: ProcessPosition -> LVar
varProgress p = LVar n s i
    where n = varNameProgress p
          s = LSortFresh
          i = 0

msgVarProgress :: ProcessPosition -> LVar
msgVarProgress p = LVar n s i
    where n = varNameProgress p
          s = LSortMsg
          i = 0

varMsgId :: ProcessPosition -> LVar
varMsgId p = LVar n s i
    where n = "mid_" ++ prettyPosition p
          s = LSortFresh
          i = 0

-- actionToFact :: TransAction -> Fact t
actionToFact :: TransAction -> Fact (VTerm Name LVar)
actionToFact InitEmpty = protoFact Linear "Init" []
  --- | Not implemented yet: progress
  --- | StopId
  --- | EventEmpty
  --- | EventId
actionToFact (Send p t) = protoFact Linear "Send" [varTerm $ varMsgId p ,t]
actionToFact (Receive p t) = protoFact Linear "Receive" [varTerm $ varMsgId p ,t]
actionToFact (IsIn t v)   =  protoFact Linear "IsIn" [t,varTerm v]
actionToFact (IsNotSet t )   =  protoFact Linear "IsNotSet" [t]
actionToFact (InsertA t1 t2)   =  protoFact Linear "Insert" [t1,t2]
actionToFact (DeleteA t )   =  protoFact Linear "Delete" [t]
actionToFact (ChannelIn t)   =  protoFact Linear "ChannelIn" [t]
actionToFact (EventEmpty)   =   protoFact Linear "Event" []
actionToFact (PredicateA f)   =  mapFactName (\s -> "Pred_" ++ s) f
actionToFact (NegPredicateA f)   =  mapFactName (\s -> "Pred_Not_" ++ s) f
actionToFact (LockNamed t v)   = protoFact Linear (lockFactName v) [lockPubTerm v,varTerm v, t ]
actionToFact (LockUnnamed t v)   = protoFact Linear "Lock" [lockPubTerm v, varTerm v, t ]
actionToFact (UnlockNamed t v) = protoFact Linear (unlockFactName v) [lockPubTerm v,varTerm v,t]
actionToFact (UnlockUnnamed t v) = protoFact Linear "Unlock" [lockPubTerm v,varTerm v,t]
actionToFact (ProgressFrom p) = protoFact Linear ("ProgressFrom_"++prettyPosition p) [varTerm $ varProgress p]
actionToFact (ProgressTo p pf) = protoFact Linear ("ProgressTo_"++prettyPosition p) $ [varTerm $ varProgress pf]
actionToFact (TamarinAct f) = f

toFreeMsgVariable :: LVar -> BVar LVar
toFreeMsgVariable (LVar name LSortFresh id') = Free $ LVar name LSortMsg id'
toFreeMsgVariable v = Free $ v

actionToFactFormula :: TransAction -> Fact (Term (Lit Name (BVar LVar)))
actionToFactFormula = fmap (fmap $ fmap toFreeMsgVariable) . actionToFact

-- | Term with variable for message id. Uniqueness ensured by process position.
varMID :: ProcessPosition -> LVar
varMID p = LVar n s i
    where n = "mid_" ++ prettyPosition p
          s = LSortFresh
          i = 0 -- This is the message index.
                -- We could also compute it from the position as before,
                -- but I don't see an advantage (yet)

factToFact :: TransFact -> Fact SapicTerm
factToFact (Fr v) = freshFact $ varTerm (v)
factToFact (In t) = inFact t
factToFact (Out t) = outFact t
factToFact (Message t t') = protoFact Linear "Message" [t, t']
factToFact (Ack t t') = protoFact Linear "Ack" [t, t']
factToFact (MessageIDSender p) = protoFact Linear "MID_Sender" [ varTerm $ varMID p ]
factToFact (MessageIDReceiver p) = protoFact Linear "MID_Receiver" [ varTerm$ varMID p ]
factToFact (State kind p vars) = protoFact (multiplicity kind) (name kind ++ "_" ++ prettyPosition p) ts
    where
        name k = if isSemiState k then "semistate" else "state"
        ts = map varTerm (S.toList vars)
factToFact (TamarinFact f) = f

prettyEitherPositionOrSpecial:: Either ProcessPosition SpecialPosition -> String
prettyEitherPositionOrSpecial (Left pos) = prettyPosition pos
prettyEitherPositionOrSpecial (Right InitPosition) = "Init"
prettyEitherPositionOrSpecial (Right NoPosition) = ""

getTopLevelName :: (GoodAnnotation an) => AnProcess an -> [String]
getTopLevelName (ProcessNull ann) = getProcessNames ann
getTopLevelName (ProcessComb _ ann _ _) = getProcessNames ann
getTopLevelName (ProcessAction _ ann _) = getProcessNames ann

propagateNames :: (GoodAnnotation ann) => AnProcess ann -> AnProcess ann
propagateNames = propagate' []
    where
      propagate' n (ProcessComb c an pl pr) = ProcessComb c
                                                (setProcessNames (n ++ getProcessNames an) an)
                                                (propagate' (n ++ getProcessNames an) pl)
                                                (propagate' (n ++ getProcessNames an) pr)
      propagate' n (ProcessAction a an p) = ProcessAction a
                                                (setProcessNames (n ++ getProcessNames an) an)
                                                (propagate' (n ++ getProcessNames an) p)
      propagate' n (ProcessNull an) = ProcessNull (setProcessNames (n ++ getProcessNames an) an)

crc32 :: String -> Int
crc32 s = foldl iter 0xffffffff (map ord s)
    where
        inner c = (c `shiftR` 1) `xor` (0xedb88329 .&. (-(c .&. 1)))
        iter c m = iterate inner (c `xor` m) !! 8

interpolate :: (Fractional t, Ord t) => HSV t -> HSV t -> t -> HSV t
interpolate (HSV h1 s1 v1) (HSV h2 s2 v2) a = HSV h' s' v'
      where
        h' = (h2 - h1) * a + h1
        s' = (s2 - s1) * a + s1
        v' = (v2 - v1) * a + v1

colorHash :: (Fractional t, Ord t) => String -> RGB t
colorHash s = RGB r g b
      where
        nthByte x n = (x `shiftR` (8*n)) .&. 0xff
        [r,g,b] = map ((/255) . fromIntegral . nthByte (crc32 s)) [0,1,2]

-- Computes a color for a list of strings by first computing
-- the CRC32 checksum of each string and then interpolating the
-- colors with an exponentionally decaying threshold (2^(-i)).
-- The interpolation is performed on colors in HSV representation.
-- To avoid to bright, dark, or saturated colors, the saturation
-- and luminance of the final color is normalized to to 0.5.
colorForProcessName :: [String] -> RGB Rational
colorForProcessName [] = RGB 255 255 255
colorForProcessName names = hsvToRGB $ normalize $ fst $ foldl f (head palette, 0::Int) (tail palette)
      where
        palette = map (rgbToHSV . colorHash) names
        normalize (HSV h _ _) = HSV h 0.5 0.5
        f (acc, i) v = (interpolate acc v (2^^(-i)), i+1)

toRule :: GoodAnnotation ann => AnnotatedRule ann -> Rule ProtoRuleEInfo
toRule AnnotatedRule{..} = -- this is a Record Wildcard
          Rule (ProtoRuleEInfo (StandRule (nameType name)) attr restr) l r a (newVariables l r)
          where
            nameType = case processName of
              Just _ -> DefdRuleName
              Nothing -> SAPiCRuleName
            name = case processName of
                Just s -> s
                Nothing -> stripSemicolon(prettySapicTopLevel process)
                         ++ "#_" ++ show index ++ "_"
                         ++ prettyEitherPositionOrSpecial position
            attr = [ RuleColor $ colorForProcessName $ getTopLevelName process
                   , Process $ toProcess process]
            l = map factToFact prems
            a = map actionToFact acts
            r = map factToFact concs
<<<<<<< HEAD
            stripSemicolon = filter (\x -> x /= ';')
=======
            stripSemicolon = filter (/= ';')
>>>>>>> 349cd20b
<|MERGE_RESOLUTION|>--- conflicted
+++ resolved
@@ -307,8 +307,4 @@
             l = map factToFact prems
             a = map actionToFact acts
             r = map factToFact concs
-<<<<<<< HEAD
-            stripSemicolon = filter (\x -> x /= ';')
-=======
-            stripSemicolon = filter (/= ';')
->>>>>>> 349cd20b
+            stripSemicolon = filter (/= ';')