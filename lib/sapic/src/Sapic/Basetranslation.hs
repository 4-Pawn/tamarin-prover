{-# LANGUAGE QuasiQuotes #-}
{-# LANGUAGE PatternGuards #-}
-- Copyright   : (c) 2019 Robert Künnemann
-- License     : GPL v3 (see LICENSE)
--
-- Maintainer  : Robert Künnemann <robert@kunnemann.de>
-- Portability : GHC only
--
-- Translation rules common for different translation types in SAPIC
module Sapic.Basetranslation (
    -- translation
     baseTransNull
   , baseTransComb
   , baseTransAction
   , baseTrans
   , baseInit
   , baseRestr
   , resLockingPure
   -- helper
   , toEx
   , toLVar
   , toLNTerm
   , toLNFact
   -- types
   , TransFact
   , TranslationResultNull
   , TranslationResultAct
   , TranslationResultComb
   , TransFNull
   , TransFAct
   , TransFComb
) where

import           Control.Exception
import           Control.Monad.Catch
import           Data.Set             hiding (map, (\\))
import           Data.Maybe
import qualified Data.List as List
import qualified Extension.Data.Label as L
import           Sapic.Annotation
import           Sapic.Exceptions
import           Sapic.Facts
import           Sapic.ProcessUtils
import qualified Text.RawString.QQ    as QQ
import           Theory
import           Theory.Sapic
import           Theory.Sapic.Print
import           Theory.Text.Parser

type TranslationResultNull  = [([TransFact], [TransAction], [TransFact], [SyntacticLNFormula])]
type TranslationResultAct  = ([([TransFact], [TransAction], [TransFact], [SyntacticLNFormula])], Set LVar)
type TranslationResultComb  = ([([TransFact], [TransAction], [TransFact], [SyntacticLNFormula])], Set LVar, Set LVar)

type TransFNull t = ProcessAnnotation LVar
                             -> ProcessPosition
                             -> Set LVar
                             -> t

type TransFAct t = SapicAction SapicLVar
                             -> ProcessAnnotation LVar
                             -> ProcessPosition
                             -> Set LVar
                             -> t
type TransFComb t = ProcessCombinator SapicLVar
                        -> ProcessAnnotation LVar
                        -> ProcessPosition -> Set LVar
                        -> t

-- | The basetranslation has three functions, one for translating the Null
-- Process, one for actions (i.e. constructs with only one child process) and
-- one for combinators (i.e., constructs with two child processes).
baseTrans :: MonadThrow m => Bool -> Bool ->
                          (TransFNull (m TranslationResultNull),
                           TransFAct (m TranslationResultAct),
                           TransFComb (m TranslationResultComb))
baseTrans asyncChannels needsAssImmediate = (\ a p tx ->  return $ baseTransNull a p tx,
             \ ac an p tx -> return $ baseTransAction asyncChannels needsAssImmediate ac an p tx,
             \ comb an p tx -> return $ baseTransComb comb an p tx) -- I am sure there is nice notation for that.

--  | Each part of the translation outputs a set of multiset rewrite rules,
--    and ~x (tildex), the set of variables hitherto bound
baseTransNull :: TransFNull TranslationResultNull
baseTransNull _ p tildex =  [([State LState p tildex ], [], [], [])]

mergeWithStateRule' :: ([TransFact], [a1], [a2]) -> ([TransFact], [a1], [a2], d) -> ([TransFact], [a1], [a2], d)
mergeWithStateRule' (l',a',r') (l,a,r,f)
  | (Just _) <- List.find isState l
  = (l ++ l', a ++ a', r++r', f)
  | otherwise
  = (l,a,r,f)

mergeWithStateRule :: ([TransFact], [a1], [a2]) -> [([TransFact], [a1], [a2], d)] -> [([TransFact], [a1], [a2], d)]
mergeWithStateRule r' = map (mergeWithStateRule' r')

baseTransAction :: Bool -> Bool -> TransFAct TranslationResultAct
baseTransAction
  asyncChannels -- true if private channels ought to be asnchronous
  needsAssImmediate  -- produce actions that axiom AssImmediate requires
  ac an p tildex -- current action, its annotation, position in the process tree, and variables bound so far
    |  Rep <- ac = ([
          ([def_state], [], [State PSemiState (p++[1]) tildex ], []),
          ([State PSemiState (p++[1]) tildex], [], [def_state' tildex], [])
          ], tildex)
    | (New v) <- ac = let tx' = toLVar v `insert` tildex in
        ([ ([def_state, Fr $ toLVar v], [], [def_state' tx'], []) ], tx')
    | (ChIn channel t' matchVar) <- ac, t <- toLNTerm t' =  -- handle channel input in(c,pat);P like in(c,x); let pat = x in P
          let x = evalFreshAvoiding (freshLVar "x" LSortMsg) tildex in
          let xt = varTerm x in
          let xTerm = varTerm (SapicLVar { slvar = x, stype = Nothing}) in
          let (rules,tx',_) =  baseTransComb (Let t' xTerm matchVar) (an {elseBranch = False }) p tildex
          -- tx' does not include fresh x because it is on the right hand side
          -- that's ok because follow up process does not use x anyway, since
          -- the process was ground before introducing x freshly
          in
          case channel of
            Nothing -> if needsAssImmediate then  -- delay matching, as in(pat) behaves like in(x); let pat = x in ..
                         (mergeWithStateRule ([In (varTerm x)], channelIn (varTerm x), []) rules, tx')
                       else
                         let tx2' = freeset t `union` tildex in
                           ([ ([def_state, In t], [ ], [def_state' tx2'], []) ], tx2')
            Just tc' -> let tc = toLNTerm tc' in
                        let ts = fAppPair (tc,varTerm x) in
                        let ack = [Ack tc xt | not asyncChannels] in
                          (mergeWithStateRule ([Message tc xt], [], ack) rules
                            ++ (if isNothing (secretChannel an) -- only add adversary rule if channel is not guaranteed secret
                                 then mergeWithStateRule ([In ts], channelIn ts, []) rules
                                 else []
                               ), tx')
    | (ChOut (Just tc') t') <- ac, (Just (AnVar _)) <- secretChannel an
      , tc <- toLNTerm tc', t <- toLNTerm t' =
          if asyncChannels then
              ([
              ([def_state], [], [Message tc t, def_state' tildex], [])], tildex)
          else
            let semistate = State LSemiState (p++[1]) tildex in
              ([
               ([def_state], [], [Message tc t,semistate], []),
               ([semistate, Ack tc t], [], [def_state' tildex], [])], tildex)
    | (ChOut (Just tc') t') <- ac, Nothing <- secretChannel an
      , tc <- toLNTerm tc', t <- toLNTerm t' =
          if asyncChannels then
              ([
              ([def_state, In tc], channelIn tc, [Out t, def_state' tildex], []),
              ([def_state], [], [Message tc t,def_state' tildex], [])], tildex)
          else
            let semistate = State LSemiState (p++[1]) tildex in
              ([
              ([def_state, In tc], channelIn tc, [Out t, def_state' tildex], []),
              ([def_state], [], [Message tc t,semistate], []),
              ([semistate, Ack tc t], [], [def_state' tildex], [])], tildex)
    | (ChOut Nothing t') <- ac
      , t <- toLNTerm t' =
          ([
          ([def_state], [], [def_state' tildex, Out t], [])], tildex)

      -- Pure cell translation
    | (Insert t1' t2' ) <- ac, True <- pureState an,  (Just (AnVar v)) <- unlock an,
      t1 <- toLNTerm t1' , t2 <- toLNTerm t2' =
          let tx' = v `insert` tildex in
          ([
          ([def_state, CellLocked t1 (varTerm v)], [
              --UnlockUnnamed t1 v
                                                   ], [def_state' tx', PureCell t1 t2], [])], tx')
    | (Insert t1' t2' ) <- ac, True <- pureState an,
      t1 <- toLNTerm t1' , t2 <- toLNTerm t2' =
          ([
          ([def_state], [
              --UnlockUnnamed t1 v
                                                   ], [def_state' tildex, PureCell t1 t2], [])], tildex)

    | (Lock _) <- ac, True <- pureState an =
      ([
      ([def_state], [], [def_state' tildex], [])], tildex)
    | (Unlock _) <- ac, True <- pureState an =
          ([([def_state], [], [def_state' tildex], [])], tildex)

    -- Classical state translation
    | (Insert t1' t2' ) <- ac
      , t1 <- toLNTerm t1' , t2 <- toLNTerm t2'  =
          ([
          ([def_state], [InsertA t1 t2], [def_state' tildex], [])], tildex)
    | (Delete t') <- ac
      , t <- toLNTerm t' =
          ([
          ([def_state], [DeleteA t ], [def_state' tildex], [])], tildex)
    | (Lock t') <- ac, (Just (AnVar v)) <- lock an
      , t <- toLNTerm t' =
          let tx' = v `insert` tildex in
      ([
      ([def_state, Fr v], [LockNamed t v, LockUnnamed t v ], [def_state' tx'], [])], tx')
    | (Lock _ ) <- ac, Nothing <- lock an = throw (NotImplementedError "Unannotated lock" :: SapicException AnnotatedProcess)
    | (Unlock t') <- ac, (Just (AnVar v)) <- unlock an
      , t <- toLNTerm t' =
          ([([def_state], [UnlockNamed t v, UnlockUnnamed t v ], [def_state' tildex], [])], tildex)
    | (Unlock _ ) <- ac, Nothing <- lock an = throw ( NotImplementedError "Unannotated unlock" :: SapicException AnnotatedProcess)

-- CHARLIE : still add locks and unlocks in the pure state thing, but with weaker formula only used to contradict injectivity, e.g    Lock(x,s)@i & Unlock(x,s)@j ==> not(Ex k s2. Lock(x,s2)@k & i<k<j) & not(Ex k s2. UnLock(x,s2)@k & i<k<j)
    | (Event f' ) <- ac
      , f <- toLNFact f' =
          ([([def_state], TamarinAct f : [EventEmpty | needsAssImmediate], [def_state' tildex], [])], tildex)
    | (MSR l' a' r' res' _) <- ac
      , (l,a,r,res) <- ( map toLNFact l' , map toLNFact a' , map toLNFact r', map toLFormula res') =
          let tx' = freeset' l `union` tildex in
          ([(def_state:map TamarinFact l, map TamarinAct a ++ [EventEmpty | needsAssImmediate ], def_state' tx':map TamarinFact r, res)], tx')
    | otherwise = throw ((NotImplementedError $ "baseTransAction:" ++ prettySapicAction ac) :: SapicException AnnotatedProcess)
    where
        def_state = State LState p tildex -- default state when entering
        def_state' tx = State LState (p++[1]) tx -- default follow upstate, possibly with new bound variables
        channelIn ts = [ChannelIn ts | needsAssImmediate]
        freeset = fromList . frees
        freeset' = fromList . concatMap getFactVariables


-- | The translation for combinators expects:
--      c - the combinator
--      _ - annotations (for future use, currently ignored)
--      p - the current position
--      tildex - the logical variables bound up to here
--   It outputs
--      a set of mrs
--      the set of bound variables for the lhs process
--      the set of bound variables for the rhs process
baseTransComb :: TransFComb TranslationResultComb
baseTransComb c an p tildex
    | Parallel <- c = (
               [([def_state], [], [def_state1 tildex,def_state2 tildex], [])]
             , tildex, tildex )
    | NDC <- c = (
               []
             , tildex, tildex )
    | Cond f' <- c
      , f <- toLFormula f' =
        let freevars_f = fromList $ freesList  f in
        if freevars_f `isSubsetOf` tildex then
                ([ ([def_state], [], [def_state1 tildex], [f]),
                    ([def_state], [], [def_state2 tildex], [Not f])]
                     , tildex, tildex )
        else
                    throw (
                    ProcessNotWellformed $ WFUnboundProto (freevars_f `difference` tildex)
                        :: SapicException AnnotatedProcess)
    | CondEq t1 t2 <- c =
        let fa = toLNFact (protoFact Linear "Eq" [t1,t2]) in
        let vars_f = fromList $ getFactVariables fa in
        if vars_f `isSubsetOf` tildex then
                ([ ([def_state],  [PredicateA fa], [def_state1 tildex], []),
                    ([def_state], [NegPredicateA fa], [def_state2 tildex], [])]
                     , tildex, tildex )
                else
                    throw (
                    ProcessNotWellformed $ WFUnboundProto (vars_f `difference` tildex)
                        :: SapicException AnnotatedProcess)
    | Let t1' t2' _ <- c,  -- match vars are ignored in the translation, as they are bound in the def_state
      elsBranch <- elseBranch an
      =
        let t1or = toLNTerm t1' in
        let (t1, t2, freevars) =
              case destructorEquation an of
                Nothing -> (t1or, toLNTerm t2', freeset t1or)
                Just (tl1,tl2) -> (tl1, tl2, freeset tl1 `difference` tildex)
        in
        let fa = Conn Imp (Ato (EqE (fmapTerm (fmap Free) t1) (fmapTerm (fmap Free) t2))) (TF False) in
        let tildexl =  freeset t1or `union` tildex in
        let faN = fold (hinted forall) fa freevars in
        let pos = p++[1] in
        if elsBranch then
          ([
              ([def_state], [], [FLet pos t2 tildex], []),
              ([FLet pos t1 tildex], [], [def_state1 tildexl], []),
              ([FLet pos t2 tildex], [] , [def_state2 tildex], [faN])
           ],
            tildexl, tildex)
        else
          ([
              ([def_state], [], [FLet pos t2 tildex], []),
              ([FLet pos t1 tildex], [], [def_state1 tildexl], [])
           ],
            tildexl, tildex)

    -- Pure cell translation
    | Lookup t' v' <- c,  True <- pureState an,  (Just (AnVar vs)) <- unlock an,
       t <- toLNTerm t', v <- toLVar v' =
           let tx' = vs `insert ` (v `insert` tildex) in
                (
       [ ([def_state,  PureCell t (varTerm v), Fr vs], [
             --LockUnnamed t vs
                                                       ], [def_state1 tx', CellLocked t (varTerm vs) ], [])
--        , ([def_state], [IsNotSet t], [def_state2 tildex], [])
       ]
             , tx', tildex )


    -- Classical state translation
    | Lookup t' v' <- c
      , t <- toLNTerm t', v <- toLVar v' =
           let tx' = v `insert` tildex in
                (
       [ ([def_state], [IsIn t v], [def_state1 tx' ], []),
         ([def_state], [IsNotSet t], [def_state2 tildex], [])]
             , tx', tildex )
-- Process Calls are currently made by a simple inlining of the process, where the parameters have already been substituded by the value of the caller inside the parser. Variants could be defined to optimize this behaviour.
    | ProcessCall {} <- c =
       ([ ([def_state], [], [def_state1 tildex ], [])],
        tildex,tildex)

    | otherwise = throw (NotImplementedError "baseTransComb":: SapicException AnnotatedProcess)
    where
        def_state = State LState p tildex
        def_state1 tx = State LState (p++[1]) tx
        def_state2 tx = State LState (p++[2]) tx
        freeset = fromList . frees


-- | @baseInit@ provides the initial rule that is used to create the first
-- linear statefact. An additional restriction on InitEmpty makes sure it can
-- only be used once.
baseInit :: LProcess ann -> ([AnnotatedRule ann], Set a)
baseInit anP = ([AnnotatedRule (Just "Init") anP (Right InitPosition) l a r [] 0],empty)
  where
        l = []
        a = [InitEmpty ]
        r = [State LState [] empty]


-- | Convert parsing erros into Exceptions. To make restrictions easier to
-- modify and thus maintain, we use the parser to convert from
-- a hand-written string. It is possible that there are syntax arrors, in
-- which case the translation should crash with the following error
-- message.
toEx :: MonadThrow m => String -> m SyntacticRestriction
toEx s
    | (Left  err) <- parseRestriction s =
        throwM ( ImplementationError ( "Error parsing hard-coded restriction: " ++ s ++ show err )::SapicException AnnotatedProcess)
    | (Right res) <- parseRestriction s = return res
    | otherwise = throwM ( ImplementationError "toEx, otherwise case to satisfy compiler"::SapicException AnnotatedProcess)

resSetIn :: String
resSetIn = [QQ.r|restriction set_in:
"All x y #t3 . IsIn(x,y)@t3 ==>
(Ex #t2 . Insert(x,y)@t2 & #t2<#t3
& ( All #t1 . Delete(x)@t1 ==> (#t1<#t2 |  #t3<#t1))
& ( All #t1 yp . Insert(x,yp)@t1 ==> (#t1<#t2 | #t1=#t2 | #t3<#t1))
)" |]

resSetNotIn :: String
resSetNotIn = [QQ.r|restriction set_notin:
"All x #t3 . IsNotSet(x)@t3 ==>
        (All #t1 y . Insert(x,y)@t1 ==>  #t3<#t1 )
  | ( Ex #t1 .   Delete(x)@t1 & #t1<#t3
                &  (All #t2 y . Insert(x,y)@t2 & #t2<#t3 ==>  #t2<#t1))"
|]

resSetInNoDelete :: String
resSetInNoDelete = [QQ.r|restriction set_in:
"All x y #t3 . IsIn(x,y)@t3 ==>
(Ex #t2 . Insert(x,y)@t2 & #t2<#t3
& ( All #t1 yp . Insert(x,yp)@t1 ==> (#t1<#t2 | #t1=#t2 | #t3<#t1))
)" |]

resSetNotInNoDelete :: String
resSetNotInNoDelete = [QQ.r|restriction set_notin:
"All x #t3 . IsNotSet(x)@t3 ==>
(All #t1 y . Insert(x,y)@t1 ==>  #t3<#t1 )"
|]

resSingleSession :: String
resSingleSession = [QQ.r|restrictionsingle_session: // for a single session
"All #i #j. Init()@i & Init()@j ==> #i=#j"
|]

-- | Restriction for Locking. Note that LockPOS hardcodes positions that
-- should be modified below.
resLockingPOS :: String
resLockingPOS  = [QQ.r|restriction locking:
"All p pp l x lp #t1 #t3. LockPOS(p, l, x)@t1 & Lock(pp, lp, x)@t3 ==>
        (#t1<#t3 & (Ex #t2. UnlockPOS(p, l, x)@t2 & #t1 < #t2 & #t2 < #t3
                   & (All #t0 pp. Unlock(pp, l, x)@t0 ==> #t0 = #t2)
                   & (All pp lpp #t0. Lock(pp, lpp, x)@t0 ==> #t0 < #t1 | #t0 = #t1 | #t2 < #t0)
                   & (All pp lpp #t0. Unlock(pp, lpp, x)@t0 ==> #t0 < #t1 | #t2 < #t0 | #t2 = #t0 )))
      | #t3<#t1 | #t1=#t3"
|]

-- | Restriction for Locking where no Unlock is necessary.
resLockingPOSNoUnlock :: String
resLockingPOSNoUnlock = [QQ.r|restriction locking:
"All p pp l x lp #t1 #t3. LockPOS(p, l, x)@t1 & Lock(pp, lp, x)@t3 ==>
        #t3<#t1 | #t1=#t3"
|]



-- | Restrictions for Locking and Unlocking in the pureState case.
resLockingPure ::  MonadThrow m => [SyntacticRestriction] -> m [SyntacticRestriction]
resLockingPure prev = do
  news <- mapM toEx [
    [QQ.r|restriction locking1:
         "All p l x #t1 pp lp #t2 #t3 . Lock(p,l,x)@t1 &  Lock(pp,lp,x)@t2
                     & Unlock(p,l,x)@t3 & not(#t1=#t2)
                   ==> (t2 < t1) | (t3 < t2)"
                   |] ,
      [QQ.r|restriction locking2:
           "All p l x #t1 pp lp #t2 #t3 . Lock(p,l,x)@t1 &  Unlock(pp,lp,x)@t2
           & Unlock(p,l,x)@t3 & not(#t2=#t3)
           ==> (t3 < t2) | (t2 < t1)"
           |]
      ]
  return $ news ++ prev
-- | Produce locking lemma for variable v by instantiating resLockingL
--  with (Un)Lock_pos instead of (Un)LockPOS, where pos is the variable id
--  of v.
resLocking :: MonadThrow m => Bool -> LVar -> m SyntacticRestriction
resLocking hasUnlock v =  do
    rest <- if hasUnlock then
              toEx resLockingPOS
            else
              toEx resLockingPOSNoUnlock
    return $ mapName hardcode $ mapFormula (mapAtoms subst) rest
    where
        subst _ a
            | (Action t f) <- a,
              Fact {factTag = ProtoFact Linear "LockPOS" 3} <- f
            =
              Action t (f {factTag = ProtoFact Linear (hardcode "Lock") 3})
            | (Action t f) <- a,
              Fact {factTag = ProtoFact Linear "UnlockPOS" 3} <- f =
              Action t (f {factTag = ProtoFact Linear (hardcode "Unlock") 3})
            | otherwise = a
        hardcode s = s ++ "_" ++ show (lvarIdx v)
        mapFormula = L.modify rstrFormula
        mapName = L.modify rstrName

resEq :: String
resEq = [QQ.r|restriction predicate_eq:
"All #i a b. Pred_Eq(a,b)@i ==> a = b"
|]


resNotEq :: String
resNotEq = [QQ.r|restriction predicate_not_eq:
"All #i a b. Pred_Not_Eq(a,b)@i ==> not(a = b)"
|]


resImmediate :: String
resImmediate = [QQ.r|restriction ass_immedeate:
"All x #t3. ChannelIn(x)@t3 ==> (Ex #t2. K(x)@t2 & #t2 < #t3
                                & (All #t1. Event()@t1  ==> #t1 < #t2 | #t3 < #t1)
                                & (All #t1 xp. K(xp)@t1 ==> #t1 < #t2 | #t1 = #t2 | #t3 < #t1))"
|]


-- | generate restrictions depending on options set (op) and the structure
-- of the process (anP)
baseRestr :: MonadThrow m => Process (ProcessAnnotation LVar) v -> Bool -> Bool -> [SyntacticRestriction] -> m [SyntacticRestriction]
baseRestr anP needsAssImmediate hasAccountabilityLemmaWithControl prevRestr =
  let hardcoded_l =
       (if contains isLookup then
        if contains isDelete then
            [resSetIn,  resSetNotIn]
              else
            [resSetInNoDelete, resSetNotInNoDelete]
         else [])
<<<<<<< HEAD
        ++
        addIf (contains isEq) [resEq, resNotEq]
        ++
        addIf hasAccountabilityLemmaWithControl [resSingleSession]
        ++
        addIf needsAssImmediate [resImmediate]
    in
    do
        hardcoded <- mapM toEx hardcoded_l
        lockingWithUnlock <- mapM (resLocking True) (List.nub $ getUnlockPositions anP)
        lockingOnlyLock   <- mapM (resLocking False) (getLockPositions anP List.\\ getUnlockPositions anP)
        singleLocking <- toEx resLockingNoUnlock
=======
        ++ addIf (contains isEq) [resEq, resNotEq]
        ++ addIf hasAccountabilityLemmaWithControl [resSingleSession]
        ++ addIf needsInEvRes [resInEv]
    in do
        hardcoded <- mapM toEx hardcoded_l
        lockingWithUnlock <- mapM (resLocking True) (nub $ getUnlockPositions anP)
        lockingOnlyLock   <- mapM (resLocking False) ((getLockPositions anP) \\ (getUnlockPositions anP))

>>>>>>> 49b202c1
        return $ prevRestr
              ++ hardcoded
              ++ lockingWithUnlock
              ++ lockingOnlyLock
<<<<<<< HEAD
              ++ addIf (not (contains isUnlock) && contains isLock) [singleLocking]
=======

>>>>>>> 49b202c1
    where
        addIf phi list = if phi then list else []
        contains = processContains anP
        getLock p
            | (ProcessAction (Lock _) an@ProcessAnnotation{pureState=False} _) <- p, (Just (AnVar v)) <- lock an = [v] -- annotation is Maybe type
            | otherwise  = []
        getUnlock p
            | (ProcessAction (Unlock _) an@ProcessAnnotation{pureState=False} _) <- p, (Just (AnVar v)) <- unlock an = [v] -- annotation is Maybe type
            | otherwise  = []
        getLockPositions = pfoldMap getLock
        getUnlockPositions = pfoldMap getUnlock

        -- This is what SAPIC did
          -- @ (if op.accountability then [] else [res_single_session_l])<|MERGE_RESOLUTION|>--- conflicted
+++ resolved
@@ -460,38 +460,19 @@
               else
             [resSetInNoDelete, resSetNotInNoDelete]
          else [])
-<<<<<<< HEAD
-        ++
-        addIf (contains isEq) [resEq, resNotEq]
-        ++
-        addIf hasAccountabilityLemmaWithControl [resSingleSession]
-        ++
-        addIf needsAssImmediate [resImmediate]
-    in
-    do
-        hardcoded <- mapM toEx hardcoded_l
-        lockingWithUnlock <- mapM (resLocking True) (List.nub $ getUnlockPositions anP)
-        lockingOnlyLock   <- mapM (resLocking False) (getLockPositions anP List.\\ getUnlockPositions anP)
-        singleLocking <- toEx resLockingNoUnlock
-=======
         ++ addIf (contains isEq) [resEq, resNotEq]
         ++ addIf hasAccountabilityLemmaWithControl [resSingleSession]
         ++ addIf needsInEvRes [resInEv]
     in do
         hardcoded <- mapM toEx hardcoded_l
-        lockingWithUnlock <- mapM (resLocking True) (nub $ getUnlockPositions anP)
-        lockingOnlyLock   <- mapM (resLocking False) ((getLockPositions anP) \\ (getUnlockPositions anP))
-
->>>>>>> 49b202c1
+        lockingWithUnlock <- mapM (resLocking True) (List.nub $ getUnlockPositions anP)
+        lockingOnlyLock   <- mapM (resLocking False) (getLockPositions anP List.\\ getUnlockPositions anP)
+        singleLocking <- toEx resLockingNoUnlock
         return $ prevRestr
               ++ hardcoded
               ++ lockingWithUnlock
               ++ lockingOnlyLock
-<<<<<<< HEAD
               ++ addIf (not (contains isUnlock) && contains isLock) [singleLocking]
-=======
-
->>>>>>> 49b202c1
     where
         addIf phi list = if phi then list else []
         contains = processContains anP
