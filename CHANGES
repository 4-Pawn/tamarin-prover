* 1.4.0
<<<<<<< HEAD
  - Added support for XOR operations in Tamarin as a new built-in, as described in the CSF'2018 paper (https://hal.archives-ouvertes.fr/hal-01780544)
=======
  - Added support for XOR operations in Tamarin as a new built-in, as described in the CSF 2018 paper (https://hal.archives-ouvertes.fr/hal-01780544): "Automated Unbounded Verification of Stateful Cryptographic Protocols with Exclusive OR"

  - Voting protocol models for "Alethea" added, described in "A Provably Secure Random Sample Voting Protocol", also at CSF 2018
>>>>>>> 0127d606

  - Better mirror displays in equivalence mode

  - Numerous bug fixes

<<<<<<< HEAD
=======
  - Using stack LTS resolver 11.7 now

>>>>>>> 0127d606
* 1.2.3
  - GUI shows warnings on load that previously were only shown on command line

  - Additional warnings emitted on undefined (i.e., never defined in a rule) actions when only used in restrictions (lemmas already did this)

  - New oracle ranking heuristic=O added that uses the default smart heuristic as base. Oracles can now be given in files with any name, with the option --oraclefile=FILE

  - Rule coloring option added

  - Prevent reuse of builtin function names by user-defined theory

  - New built-in theory for signing which reveals the signed message

  - Various performance improvements and bug fixes

  - Now building with stack LTS resolver 10.7 with ghc-8.2.2


* 1.2.2
  - "partial deconstructions" text added to cases with partial deconstructions, which makes them searchable.

  - Improved visualization of mirrors/attacks in ObsEq diff-mode.

  - Running "tamarin-prover --version" now shows more detail.

  - Various performance improvements and bug fixes.

  - Upgrade to stack lts-8.5.

* 1.2.1
  - Upgrade to GHC 8.0.2 and stack lts-8.2.

  - Removed dependency from the derive package.

* 1.2.0
  - Extension for non-subterm convergent equational theories with FVP,
    as documented in the POST 2017 publication: 
    https://hal.inria.fr/hal-01430490
  
  - Included SAPIC, which is automatically built if OCAML is available. If
    Tamarin is called on a .sapic file, it first automatically translates
    to .spthy and then runs the Tamarin prover.

  - Upgraded to GHC 8 and stack resolver lts-7.18.

  - Multiple bug fixes.

  - Changed terminology: axioms are now called restrictions, and [typing]
    lemmas are now [sources] lemmas, also associated GUI changes. 
    Solves issue #177.

* 1.0.0
  - Change build system to use stack, see https://stackage.org,
    builds with lts-2.22 (GHC 7.8)

  - Adds observational equivalence feature. Available via --diff flag.

  - Some minor fixes:
     + issue #144
     + saving and loading theories with proofs

* 0.9.0
  - Improve build-stability by switching to Stackage-based precise
    version-constraints: tamarin-prover should now build under GHC
    7.8.4, GHC 7.6.2, and GHC 7.4.2. See

      https://travis-ci.org/tamarin-prover/tamarin-prover

    for it's build status.

  - Make executable relocatable => this means we can now offer pre-built
    binaries. This is the preferred way for distributin tamarin-prover. We no
    longer support publishing to Hackage and downloading from Hackage.

  - We no longer include examples, manuals, and licence files. They should be
    downloaded from the github repository:
    https://github.com/tamarin-prover/tamarin-prover

* 0.8.6.0
  - Incorporate a patch contributed by Ognjen Maric that improves reasoning
    about injective facts in inductive proofs.

* 0.8.5.1
  - Added KEA+ models with adversarial key registration.
  - Make case splitting more extensive. This possibly increases precomputation
    time, but in some cases it enables proving more properties.
  - fix: restrict aeson depedency to 0.6.*

* 0.8.5 Dropped support for GHC 7.0.x and GHC 7.2.x in favor of GHC 7.6.x

  - fix: faster and simpler variant computation
  - fix: parse errors when loading files with non-ASCII characters from GUI
  - fix: compiles with GHC 7.6.x

* 0.8.4
    features:
      1. irreducible function symbols are now allowed in formulas
      2. Support for an AC operator "+" which can also be used
         in formulas.
         See the examples
           - "ake/bilinear/{Joux,TAK1}.spthy" for modeling multisets,
           - "features/multiset/counter.spthy" for modeling natural
             numbers as counters, and
           - "ake/dh/DHKEA_NAXOS_C_eCK_PFS_partially_matching.spthy" for
             modeling lists with an "isPrefixOf" operation.
         See below for documentation.
      3. Support for reasoning about protocols that use bilinear pairing
         (see "ake/bilinear/" for examples).
      4. Support for private function symbols (see "cav13/DH_example.spthy"
         and "features/private_function_symbols/" for examples.

    documentation:
      - Schmidt's PhD thesis on "Formal Analysis of Key Exchange and Physical
        Protocols" is now available online at

          http://www.infsec.ethz.ch/research/software/tamarin

        and provides a detailed explanation of the theory and application of
        Tamarin including the reasoning about Diffie-Hellman exponentiation
        and bilinear pairing.

    new protocol models (most of them referenced in Schmidt's thesis):
      - Identity-based key exchange protocols (RYY, Scott, Chen-Kudla)
      - tripartite group key exchange protocols (Joux, TAK1)
      - multiprotocol scenarios for 3-pass AKE protocols (DHKEA+NAXOS-C, UM-C+UM-1)
      - new Yubikey models that model counters with multisets (contributed by
        Robert Künnemann).

* 0.8.2.1 bugfix release
    Should fix the ominous "no such lemma or proof path" GUI bug.

* 0.8.2.0
    documentation:
      - The submitted draft of the Meier's PhD thesis on "Advancing Automated
        Security Protocol Analysis" is now available online at

          http://www.infsec.ethz.ch/research/software/tamarin

        It explains the theory underlying Tamarin in much more detail than our
        CSF'12 paper. It also explains the theory underlying trace induction
        and type assertions.

    user interface:
      - allow lemma selection with '--prove': The lemmas being analyzed are the
        ones whose name is an extension of one of the prefixes given with a
        '--prove' flag.
      - disallow parsing of reserved rule names:
        Fresh, irecv, isend, coerce, fresh, pub

    new protocol models (referenced in Meier's PhD thesis):
      - models of TESLA Scheme 1 and 2
      - modeled the
      - injective agreement for TLS and NSLPK

      - include the contributed YubiKey models from:
        "R. Kuennemann and G. Steel. Yubisecure? formal security analysis
        results for the Yubikey and YubiHSM. In Proc. of the 8th Workshop on
        Security and Trust Management (STM 2012), Pisa, Italy, September 2012."

      - minimal hash chain example: this demonstrates a short-coming in our
        current proof calculus. It does not suffice to reason about iterated
        function application.

    architectural changes:
      - upgraded the GUI to use version 1.1 of the Yesod web-framework
      - split off Theory module hierarchy as a separate library called
        'tamarin-prover-theory'


* 0.8.1.0
    - enabled parallelization by default when compiling `tamarin-prover` with
      GHC 7.4 and higher. It uses as many threads as there are CPU cores on
      the system. Use `tamarin-prover +RTS -N1 -RTS` to use only one thread.

    - fixed: lemmas proven for some trace ('exists-trace') and marked with
        the [reuse] attribute were wrongly used in the proof of other lemmas.
    - fixed: axioms that are not safety formulas were not transformed
        properly when applying induction.
    - fixed: fresh name generation was not always handled properly when
        applying a precomputed case distinction to a goal that uses
        DH-exponentiation. Security protocol models that use DH-exponentiation
        should be checked again. Some of our case studies were indeed missing
        a few cases, but no property changed its validity.
    - fixed: no more case names containing spaces,
        when solving deconstruction chains.
    - fixed: avoid solving KU-goals for nullary function symbols

* 0.8.0.0
    - new homepage:  http://www.infsec.ethz.ch/research/software/tamarin
    - mailing list:  https://groups.google.com/group/tamarin-prover
    - issue tracker: https://github.com/tamarin-prover/tamarin-prover/issues

    - GUI:
        - new: added shortcuts for bounded autoprover and searching for all
          solutions, which can be used to characterize the set of solutions of
          a constraint system.

        - improved: pretty-printing of formulas and constraint systems using
          Unicode characters.

    - .spthy files:
        - new: support for restricting the set of considered traces using
          axioms. This allows for example to conveniently model equality
          checks using actions and a corresponding axiom. See the 'Tutorial'
          for more information.

        - new: proof checking support. This allows you to save interactive
          proofs from the GUI for later verification. Just copy the proof or a
          prefix of the proof into your input file. 'sorry' steps are
          then automatically expanded when using 'tamarin-prover --prove'.

        - new: formulas can now use mathematical symbols represented using
          their Unicode characters.

        - removed: support for (* ... *) style comments.

    - prover:
        - We now use the following additional normal form condition.

            > There is no edge (i,1)>->(j,1) between two exponentiation rules
            > i and j.

          This removes the need for exponentiation tags and thereby simplifies
          the constraint-reduction rules, both in theory and in code. Note
          that the arity of the 'KU' fact changed from arity two to arity one.
          Theories using typing invariants must thus be adapted, which is the
          reason for the minor version bump.

        - improved: error messages of wellformedness checks
        - reduced: memory usage of the autoprover by a factor 2 to 10.
        - improved parallelization: 10% speed increase on an i7 Quad-Core

    - editor support: Tomas Zgraggen contributed a syntax highligthing file
      for .spthy files for Notepad++ (http://notepad-plus-plus.org/).  This is
      great text editor for Windows. The syntax-highlighting file is installed
      in the same directory as the 'examples' directory under
      'etc/notepad_plus_plus_stphy.xml'.

    - fixed: bug in unique facts computation and application.
    - fixed: induction now generates cases for the empty and the non-empty trace
    - fixed: We no longer use local 'tamarin-prover-img' directories to cache
             rendered constraint systems. All images are now cached in
             a 'tamarin-prover-cache/img' subdirectory of the OS specific
             temporary directory.

* 0.6.1.0
   - fixed: parallel exploration of proof tree was using too much memory
   - fixed: reference to Tutorial.spthy broken in help message

* 0.6.0.0
   - open-sourced the code: https://github.com/tamarin-prover/tamarin-prover

   - core prover:
       - Normal form construction rules now log their conclusion as a
         KU-action. This allows to refer to the conclusions of construction
         rules in security properties. We exploit this to formalize typing
         invariants, which describe the structure of the instantiation of
         message variables precisely enough for getting rid of
         Chain-constraints starting from these message variables.

       - Reimplemented the constraint solver using a modified set of
         constraint rules that also supports attack extraction, when using
         inductive strengthening of security properties. As a nice side effect
         this allowed us to get rid of implicit construction dependencies.
         Moreover, the new prover's code is extensively documented, thereby
         facilitating further extensions.

       - Removed preliminary support for typing invariants based on
         Ded-actions and the deducible-before-atom (--|).

       - See the MANUAL for an explanation of the theory that we changed with
         respect to our CSF'12 paper.

   - GUI:
       - action atoms are also displayed graphically
       - the autoprover now respect all flags from the command line; e.g.,
         using `tamarin-prover interactive --bound=7` will give you a
         bounded-depth prover in the interactive GUI.

* 0.4.1.0
   - core prover:
       - detect maude errors earlier

   - GUI
       - support for SVG output
       - the network interface for the webserver is configurable now

   - bugfixes:
       - fix unit-test executed by 'test' mode

* 0.4.0.0 The version we used for our CSF'12 paper

   - core prover:
       - improved speed of constraint solver
       - improved goal selection heuristic
       - compute better loop-breakers for precomputing case splits
       - experimental support for partial forward evaluation
       - experimental support for loop invariants about construction rules

   - input syntax:
       - allow searching for trace existence using 'exists-trace'
       - allow local let-block in rule definitions

   - GUI:
       - normalize variable indices before display
       - more compact and beautiful default style for graph layout

   - bugfixes: quite a slew, most notably
       - compilation on Windows and GHC 7.4.1
       - intruder rule generation works now correctly again

* 0.1.1.0 Bug-fix release

  - fixed: automatically create output directory, if it does not exist
  - fixed: wrong flags given in help message for starting interactive mode

* 0.1.0.0 First public release<|MERGE_RESOLUTION|>--- conflicted
+++ resolved
@@ -1,21 +1,14 @@
 * 1.4.0
-<<<<<<< HEAD
-  - Added support for XOR operations in Tamarin as a new built-in, as described in the CSF'2018 paper (https://hal.archives-ouvertes.fr/hal-01780544)
-=======
   - Added support for XOR operations in Tamarin as a new built-in, as described in the CSF 2018 paper (https://hal.archives-ouvertes.fr/hal-01780544): "Automated Unbounded Verification of Stateful Cryptographic Protocols with Exclusive OR"
 
   - Voting protocol models for "Alethea" added, described in "A Provably Secure Random Sample Voting Protocol", also at CSF 2018
->>>>>>> 0127d606
 
   - Better mirror displays in equivalence mode
 
   - Numerous bug fixes
 
-<<<<<<< HEAD
-=======
   - Using stack LTS resolver 11.7 now
 
->>>>>>> 0127d606
 * 1.2.3
   - GUI shows warnings on load that previously were only shown on command line
 
